/*
Copyright 2015 The Kubernetes Authors.
Licensed under the Apache License, Version 2.0 (the "License");
you may not use this file except in compliance with the License.
You may obtain a copy of the License at
    http://www.apache.org/licenses/LICENSE-2.0
Unless required by applicable law or agreed to in writing, software
distributed under the License is distributed on an "AS IS" BASIS,
WITHOUT WARRANTIES OR CONDITIONS OF ANY KIND, either express or implied.
See the License for the specific language governing permissions and
limitations under the License.
*/

/**
this component is purposed to tests webhooks in the apiserver
*/

package e2e

import (
	"context"
	"fmt"
	"time"

	. "github.com/onsi/ginkgo"
	. "github.com/onsi/gomega"

	appsv1 "k8s.io/api/apps/v1"
	metav1 "k8s.io/apimachinery/pkg/apis/meta/v1"
	"k8s.io/apimachinery/pkg/util/uuid"
	"k8s.io/client-go/kubernetes"
	"k8s.io/kubernetes/test/e2e/framework"
	e2epod "k8s.io/kubernetes/test/e2e/framework/pod"
)

<<<<<<< HEAD
var _ = describe("API Server webhook tests (enabled namespace)", func() {
=======
const (
	compliantImage    = "registry.opensource.zalan.do/teapot/skipper:v0.13.98"       // this image tag is compliant
	compliantImage2   = "registry.opensource.zalan.do/teapot/skipper:v0.13.97"       // this image tag is compliant as well
	nonCompliantImage = "registry.opensource.zalan.do/teapot/skipper-test:pr-1845-1" // this image tag is not compliant
)

var _ = framework.KubeDescribe("Image Policy Tests (Deployment)", func() {
>>>>>>> 6f36e563
	f := framework.NewDefaultFramework("image-policy-test-enabled")
	var cs kubernetes.Interface

	BeforeEach(func() {
		cs = f.ClientSet
	})

	It("Should create Deployment with compliant image [Image-Policy] [Compliant] [Zalando]", func() {
		namePrefix := "image-policy-test-compliant"
		appLabel := fmt.Sprintf("image-policy-test-pod-%s", uuid.NewUUID())
		namespace := f.Namespace.Name
		replicas := 2

		By("Creating Deployment " + namePrefix + " in namespace " + namespace)

		deployment := createImagePolicyWebhookTestDeployment(namePrefix, namespace, compliantImage, appLabel, int32(replicas))
		_, err := cs.AppsV1().Deployments(namespace).Create(context.TODO(), deployment, metav1.CreateOptions{})
		Expect(err).NotTo(HaveOccurred())

		defer func() {
			By(fmt.Sprintf("Delete a Deployment: %s", deployment.Name))
			defer GinkgoRecover()
			err := cs.AppsV1().Deployments(namespace).Delete(context.TODO(), deployment.Name, metav1.DeleteOptions{})
			Expect(err).NotTo(HaveOccurred())
		}()

		err = waitForDeploymentWithCondition(cs, namespace, deployment.Name, "MinimumReplicasAvailable", appsv1.DeploymentAvailable)
		Expect(err).NotTo(HaveOccurred())

		_, err = e2epod.WaitForPodsWithLabelRunningReady(cs, namespace, appLabelSelector(appLabel), replicas, 1*time.Minute)
		Expect(err).NotTo(HaveOccurred())
	})

	It("Should not create Deployment using non-compliant image [Image-Policy] [Non-Compliant] [Zalando]", func() {
		namePrefix := "image-policy-test-non-compliant"
		podName := fmt.Sprintf("image-policy-test-pod-%s", uuid.NewUUID())
		namespace := f.Namespace.Name
		replicas := 1

		By("Creating Deployment " + namePrefix + " in namespace " + namespace)

		deployment := createImagePolicyWebhookTestDeployment(namePrefix, namespace, nonCompliantImage, podName, int32(replicas))
		_, err := cs.AppsV1().Deployments(namespace).Create(context.TODO(), deployment, metav1.CreateOptions{})
		Expect(err).NotTo(HaveOccurred())

		defer func() {
			By(fmt.Sprintf("Delete a Deployment: %s", deployment.Name))
			defer GinkgoRecover()
			err := cs.AppsV1().Deployments(namespace).Delete(context.TODO(), deployment.Name, metav1.DeleteOptions{})
			Expect(err).NotTo(HaveOccurred())
		}()

		err = waitForDeploymentWithCondition(cs, namespace, deployment.Name, "FailedCreate", appsv1.DeploymentReplicaFailure)
		Expect(err).NotTo(HaveOccurred())
	})
})

var _ = framework.KubeDescribe("Image Policy Tests (Deployment) (when disabled)", func() {
	f := framework.NewDefaultFramework("image-policy-test-disabled")
	var cs kubernetes.Interface

	BeforeEach(func() {
		cs = f.ClientSet
	})

	It("Should create Deployment using non-compliant image [Image-Policy] [Non-Compliant] [Zalando]", func() {
		namePrefix := "image-policy-test-non-compliant"
		appLabel := fmt.Sprintf("image-policy-test-pod-%s", uuid.NewUUID())
		replicas := 2
		namespace := f.Namespace.Name

		By("Creating Deployment " + namePrefix + " in namespace " + namespace)

		deployment := createImagePolicyWebhookTestDeployment(namePrefix, namespace, nonCompliantImage, appLabel, int32(replicas))
		_, err := cs.AppsV1().Deployments(namespace).Create(context.TODO(), deployment, metav1.CreateOptions{})
		Expect(err).NotTo(HaveOccurred())

		defer func() {
			By(fmt.Sprintf("Delete a Deployment: %s", deployment.Name))
			defer GinkgoRecover()
			err := cs.AppsV1().Deployments(namespace).Delete(context.TODO(), deployment.Name, metav1.DeleteOptions{})
			Expect(err).NotTo(HaveOccurred())
		}()

		err = waitForDeploymentWithCondition(cs, namespace, deployment.Name, "MinimumReplicasAvailable", appsv1.DeploymentAvailable)
		Expect(err).NotTo(HaveOccurred())

		_, err = e2epod.WaitForPodsWithLabelRunningReady(cs, namespace, appLabelSelector(appLabel), replicas, 1*time.Minute)
		Expect(err).NotTo(HaveOccurred())
	})
})

var _ = framework.KubeDescribe("Image Policy Tests (Pods)", func() {
	f := framework.NewDefaultFramework("image-policy-test-enabled")
	var cs kubernetes.Interface

	BeforeEach(func() {
		cs = f.ClientSet
	})

	It("Should create pod with compliant image [Image-Policy] [Compliant] [Zalando]", func() {
		namePrefix := "image-policy-test-compliant"
		appLabel := fmt.Sprintf("image-policy-test-pod-%s", uuid.NewUUID())
		namespace := f.Namespace.Name

		By("Creating pod " + namePrefix + " in namespace " + namespace)

		pod := createImagePolicyWebhookTestPod(namePrefix, namespace, compliantImage, appLabel)
		_, err := cs.CoreV1().Pods(namespace).Create(context.TODO(), pod, metav1.CreateOptions{})
		Expect(err).NotTo(HaveOccurred())

		defer func() {
			By(fmt.Sprintf("Delete a pod: %s", pod.Name))
			defer GinkgoRecover()
			err := cs.CoreV1().Pods(namespace).Delete(context.TODO(), pod.Name, metav1.DeleteOptions{})
			Expect(err).NotTo(HaveOccurred())
		}()

		_, err = e2epod.WaitForPodsWithLabelRunningReady(cs, namespace, appLabelSelector(appLabel), 1, 1*time.Minute)
		Expect(err).NotTo(HaveOccurred())
	})

	It("Should not create pod with non-compliant image [Image-Policy] [Non-Compliant] [Zalando]", func() {
		namePrefix := "image-policy-test-non-compliant"
		podName := fmt.Sprintf("image-policy-test-pod-%s", uuid.NewUUID())
		namespace := f.Namespace.Name

		By("Creating pod " + namePrefix + " in namespace " + namespace)

		pod := createImagePolicyWebhookTestPod(namePrefix, namespace, nonCompliantImage, podName)
		_, err := cs.CoreV1().Pods(namespace).Create(context.TODO(), pod, metav1.CreateOptions{})
		Expect(err).To(HaveOccurred())
	})
})

var _ = framework.KubeDescribe("Image Policy Tests (Pods) (when disabled)", func() {
	f := framework.NewDefaultFramework("image-policy-test-disabled")
	var cs kubernetes.Interface

	BeforeEach(func() {
		cs = f.ClientSet
	})

	It("Should create pod with non-compliant image [Image-Policy] [Non-Compliant] [Zalando]", func() {
		namePrefix := "image-policy-test-non-compliant"
		appLabel := fmt.Sprintf("image-policy-test-pod-%s", uuid.NewUUID())
		namespace := f.Namespace.Name

		By("Creating pod " + namePrefix + " in namespace " + namespace)

		pod := createImagePolicyWebhookTestPod(namePrefix, namespace, nonCompliantImage, appLabel)
		_, err := cs.CoreV1().Pods(namespace).Create(context.TODO(), pod, metav1.CreateOptions{})
		Expect(err).NotTo(HaveOccurred())

		defer func() {
			By(fmt.Sprintf("Delete a pod: %s", pod.Name))
			defer GinkgoRecover()
			err := cs.CoreV1().Pods(namespace).Delete(context.TODO(), pod.Name, metav1.DeleteOptions{})
			Expect(err).NotTo(HaveOccurred())
		}()

		_, err = e2epod.WaitForPodsWithLabelRunningReady(cs, namespace, appLabelSelector(appLabel), 1, 1*time.Minute)
		Expect(err).NotTo(HaveOccurred())
	})
})

var _ = framework.KubeDescribe("Image Policy Tests (Pods Update Path)", func() {
	f := framework.NewDefaultFramework("image-policy-test-enabled")
	var cs kubernetes.Interface

	BeforeEach(func() {
		cs = f.ClientSet
	})

	It("Should update pod with compliant image [Image-Policy] [Compliant] [Zalando]", func() {
		namePrefix := "image-policy-test-compliant"
		appLabel := fmt.Sprintf("image-policy-test-pod-%s", uuid.NewUUID())
		namespace := f.Namespace.Name

		By("Creating pod " + namePrefix + " in namespace " + namespace)

		pod := createImagePolicyWebhookTestPod(namePrefix, namespace, compliantImage, appLabel)
		_, err := cs.CoreV1().Pods(namespace).Create(context.TODO(), pod, metav1.CreateOptions{})
		Expect(err).NotTo(HaveOccurred())

		defer func() {
			By(fmt.Sprintf("Delete a pod: %s", pod.Name))
			defer GinkgoRecover()
			err := cs.CoreV1().Pods(namespace).Delete(context.TODO(), pod.Name, metav1.DeleteOptions{})
			Expect(err).NotTo(HaveOccurred())
		}()

		_, err = e2epod.WaitForPodsWithLabelRunningReady(cs, namespace, appLabelSelector(appLabel), 1, 1*time.Minute)
		Expect(err).NotTo(HaveOccurred())

		By("Updating pod " + namePrefix + " in namespace " + namespace)

		pod, err = cs.CoreV1().Pods(namespace).Get(context.TODO(), pod.Name, metav1.GetOptions{})
		Expect(err).NotTo(HaveOccurred())

		pod.Spec.Containers[0].Image = compliantImage2

		_, err = cs.CoreV1().Pods(namespace).Update(context.TODO(), pod, metav1.UpdateOptions{})
		Expect(err).NotTo(HaveOccurred())

		_, err = e2epod.WaitForPodsWithLabelRunningReady(cs, namespace, appLabelSelector(appLabel), 1, 1*time.Minute)
		Expect(err).NotTo(HaveOccurred())
	})

	It("Should not update pod with non-compliant image [Image-Policy] [Non-Compliant] [Zalando]", func() {
		namePrefix := "image-policy-test-compliant"
		appLabel := fmt.Sprintf("image-policy-test-pod-%s", uuid.NewUUID())
		namespace := f.Namespace.Name

		By("Creating pod " + namePrefix + " in namespace " + namespace)

		pod := createImagePolicyWebhookTestPod(namePrefix, namespace, compliantImage, appLabel)
		_, err := cs.CoreV1().Pods(namespace).Create(context.TODO(), pod, metav1.CreateOptions{})
		Expect(err).NotTo(HaveOccurred())

		defer func() {
			By(fmt.Sprintf("Delete a pod: %s", pod.Name))
			defer GinkgoRecover()
			err := cs.CoreV1().Pods(namespace).Delete(context.TODO(), pod.Name, metav1.DeleteOptions{})
			Expect(err).NotTo(HaveOccurred())
		}()

		_, err = e2epod.WaitForPodsWithLabelRunningReady(cs, namespace, appLabelSelector(appLabel), 1, 1*time.Minute)
		Expect(err).NotTo(HaveOccurred())

		pod, err = cs.CoreV1().Pods(namespace).Get(context.TODO(), pod.Name, metav1.GetOptions{})
		Expect(err).NotTo(HaveOccurred())

		By("Updating pod " + namePrefix + " in namespace " + namespace)

		pod.Spec.Containers[0].Image = nonCompliantImage

		_, err = cs.CoreV1().Pods(namespace).Update(context.TODO(), pod, metav1.UpdateOptions{})
		Expect(err).To(HaveOccurred())
	})
})

<<<<<<< HEAD
var _ = describe("API Server webhook tests (ignored namespace)", func() {
	f := framework.NewDefaultFramework("image-policy-test-ignored")
=======
var _ = framework.KubeDescribe("Image Policy Tests (Pods Update Path) (when disabled)", func() {
	f := framework.NewDefaultFramework("image-policy-test-disabled")
>>>>>>> 6f36e563
	var cs kubernetes.Interface

	BeforeEach(func() {
		cs = f.ClientSet
	})

	It("Should update pod with non-compliant image [Image-Policy] [Non-Compliant] [Zalando]", func() {
		namePrefix := "image-policy-test-compliant"
		appLabel := fmt.Sprintf("image-policy-test-pod-%s", uuid.NewUUID())
		namespace := f.Namespace.Name

		By("Creating pod " + namePrefix + " in namespace " + namespace)

		pod := createImagePolicyWebhookTestPod(namePrefix, namespace, compliantImage, appLabel)
		_, err := cs.CoreV1().Pods(namespace).Create(context.TODO(), pod, metav1.CreateOptions{})
		Expect(err).NotTo(HaveOccurred())

		defer func() {
			By(fmt.Sprintf("Delete a pod: %s", pod.Name))
			defer GinkgoRecover()
			err := cs.CoreV1().Pods(namespace).Delete(context.TODO(), pod.Name, metav1.DeleteOptions{})
			Expect(err).NotTo(HaveOccurred())
		}()

		_, err = e2epod.WaitForPodsWithLabelRunningReady(cs, namespace, appLabelSelector(appLabel), 1, 1*time.Minute)
		Expect(err).NotTo(HaveOccurred())

		pod, err = cs.CoreV1().Pods(namespace).Get(context.TODO(), pod.Name, metav1.GetOptions{})
		Expect(err).NotTo(HaveOccurred())

		By("Updating pod " + namePrefix + " in namespace " + namespace)

		pod.Spec.Containers[0].Image = nonCompliantImage

		_, err = cs.CoreV1().Pods(namespace).Update(context.TODO(), pod, metav1.UpdateOptions{})
		Expect(err).NotTo(HaveOccurred())

		_, err = e2epod.WaitForPodsWithLabelRunningReady(cs, namespace, appLabelSelector(appLabel), 1, 1*time.Minute)
		Expect(err).NotTo(HaveOccurred())
	})
})<|MERGE_RESOLUTION|>--- conflicted
+++ resolved
@@ -33,17 +33,13 @@
 	e2epod "k8s.io/kubernetes/test/e2e/framework/pod"
 )
 
-<<<<<<< HEAD
-var _ = describe("API Server webhook tests (enabled namespace)", func() {
-=======
 const (
 	compliantImage    = "registry.opensource.zalan.do/teapot/skipper:v0.13.98"       // this image tag is compliant
 	compliantImage2   = "registry.opensource.zalan.do/teapot/skipper:v0.13.97"       // this image tag is compliant as well
 	nonCompliantImage = "registry.opensource.zalan.do/teapot/skipper-test:pr-1845-1" // this image tag is not compliant
 )
 
-var _ = framework.KubeDescribe("Image Policy Tests (Deployment)", func() {
->>>>>>> 6f36e563
+var _ = describe("Image Policy Tests (Deployment)", func() {
 	f := framework.NewDefaultFramework("image-policy-test-enabled")
 	var cs kubernetes.Interface
 
@@ -101,7 +97,7 @@
 	})
 })
 
-var _ = framework.KubeDescribe("Image Policy Tests (Deployment) (when disabled)", func() {
+var _ = describe("Image Policy Tests (Deployment) (when disabled)", func() {
 	f := framework.NewDefaultFramework("image-policy-test-disabled")
 	var cs kubernetes.Interface
 
@@ -136,7 +132,7 @@
 	})
 })
 
-var _ = framework.KubeDescribe("Image Policy Tests (Pods)", func() {
+var _ = describe("Image Policy Tests (Pods)", func() {
 	f := framework.NewDefaultFramework("image-policy-test-enabled")
 	var cs kubernetes.Interface
 
@@ -179,7 +175,7 @@
 	})
 })
 
-var _ = framework.KubeDescribe("Image Policy Tests (Pods) (when disabled)", func() {
+var _ = describe("Image Policy Tests (Pods) (when disabled)", func() {
 	f := framework.NewDefaultFramework("image-policy-test-disabled")
 	var cs kubernetes.Interface
 
@@ -210,7 +206,7 @@
 	})
 })
 
-var _ = framework.KubeDescribe("Image Policy Tests (Pods Update Path)", func() {
+var _ = describe("Image Policy Tests (Pods Update Path)", func() {
 	f := framework.NewDefaultFramework("image-policy-test-enabled")
 	var cs kubernetes.Interface
 
@@ -286,13 +282,8 @@
 	})
 })
 
-<<<<<<< HEAD
-var _ = describe("API Server webhook tests (ignored namespace)", func() {
-	f := framework.NewDefaultFramework("image-policy-test-ignored")
-=======
-var _ = framework.KubeDescribe("Image Policy Tests (Pods Update Path) (when disabled)", func() {
+var _ = describe("Image Policy Tests (Pods Update Path) (when disabled)", func() {
 	f := framework.NewDefaultFramework("image-policy-test-disabled")
->>>>>>> 6f36e563
 	var cs kubernetes.Interface
 
 	BeforeEach(func() {
