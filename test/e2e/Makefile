--- conflicted
+++ resolved
@@ -2,13 +2,8 @@
 
 BINARY       ?= kubernetes-on-aws-e2e
 VERSION      ?= $(shell git describe --tags --always --dirty)
-<<<<<<< HEAD
 KUBE_VERSION ?= v1.19.6
-IMAGE        ?= registry-write.opensource.zalan.do/teapot/$(BINARY)
-=======
-KUBE_VERSION ?= v1.18.12
 IMAGE        ?= pierone.stups.zalan.do/teapot/$(BINARY)
->>>>>>> 71830e74
 TAG          ?= $(VERSION)
 DOCKERFILE   ?= Dockerfile
 MOD_DIR      ?= e2e_modules
