--- conflicted
+++ resolved
@@ -967,7 +967,12 @@
 	return testutil.WaitForDeploymentWithCondition(c, ns, deploymentName, reason, condType, framework.Logf, poll, pollLongTimeout)
 }
 
-<<<<<<< HEAD
+func appLabelSelector(value string) labels.Selector {
+	return labels.SelectorFromSet(map[string]string{
+		appLabelName: value,
+	})
+}
+
 func describe(text string, body func()) bool {
 	return Describe("[zalando] "+text, body)
 }
@@ -1019,10 +1024,4 @@
 // E2EAWSIAMRole returns the AWS IAM role used for AWS IAM e2e tests.
 func E2EAWSIAMRole() string {
 	return getenv("AWS_IAM_ROLE", "")
-=======
-func appLabelSelector(value string) labels.Selector {
-	return labels.SelectorFromSet(map[string]string{
-		appLabelName: value,
-	})
->>>>>>> 6f36e563
 }