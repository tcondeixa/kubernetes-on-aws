#!/bin/bash
set -euo pipefail

create_cluster=false
e2e=false
stackset_e2e=false
decommission_cluster=false
COMMAND="${1:-"all"}" # all, create-cluster, e2e, stackset-e2e, decommission-cluster

case "$COMMAND" in
    all)
        create_cluster=true
        e2e=true
        stackset_e2e=true
        decommission_cluster=true
        ;;
    create-cluster)
        create_cluster=true
        ;;
    e2e)
        e2e=true
        ;;
    stackset-e2e)
        stackset_e2e=true
        ;;
    decommission-cluster)
        decommission_cluster=true
        ;;
    *)
        echo "Unknown command: $COMMAND"
        exit 1
esac

E2E_SKIP_CLUSTER_UPDATE="${E2E_SKIP_CLUSTER_UPDATE:-"false"}"

# variables set for making it possible to run script locally
CDP_BUILD_VERSION="${CDP_BUILD_VERSION:-"local-1"}"
CDP_TARGET_REPOSITORY="${CDP_TARGET_REPOSITORY:-"github.com/zalando-incubator/kubernetes-on-aws"}"
CDP_TARGET_COMMIT_ID="${CDP_TARGET_COMMIT_ID:-"dev"}"
CDP_HEAD_COMMIT_ID="${CDP_HEAD_COMMIT_ID:-"$(git describe --tags --always)"}"
RESULT_BUCKET="${RESULT_BUCKET:-""}"

export CLUSTER_ALIAS="${CLUSTER_ALIAS:-"teapot-e2e"}"
export LOCAL_ID="${LOCAL_ID:-"e2e-${CDP_BUILD_VERSION}"}"
export API_SERVER_URL="https://${LOCAL_ID}.${HOSTED_ZONE}"
export INFRASTRUCTURE_ACCOUNT="aws:${AWS_ACCOUNT}"
export CLUSTER_ID="${INFRASTRUCTURE_ACCOUNT}:${REGION}:${LOCAL_ID}"
WORKER_SHARED_SECRET="$(pwgen 30 -n1)"
export WORKER_SHARED_SECRET

# Generate a new key for this E2E run
SERVICE_ACCOUNT_PRIVATE_KEY="$(openssl genrsa | base64 | tr -d '\n')"
export SERVICE_ACCOUNT_PRIVATE_KEY

# create kubeconfig
cat >kubeconfig <<EOF
apiVersion: v1
kind: Config
clusters:
- cluster:
    server: ${API_SERVER_URL}
  name: e2e-cluster
contexts:
- context:
    cluster: e2e-cluster
    namespace: default
    user: e2e-bot
  name: e2e-cluster
current-context: e2e-cluster
preferences: {}
users:
- name: e2e-bot
  user:
    token: ${CLUSTER_ADMIN_TOKEN}
EOF

KUBECONFIG="$(pwd)/kubeconfig"
export KUBECONFIG="$KUBECONFIG"

if [ "$create_cluster" = true ]; then
    echo "Creating cluster ${CLUSTER_ID}: ${API_SERVER_URL}"

    # TODO drop later
    export MASTER_PROFILE="master"
    export WORKER_PROFILE="worker"

    # if E2E_SKIP_CLUSTER_UPDATE is true, don't create a cluster from base first
    if [ "$E2E_SKIP_CLUSTER_UPDATE" != "true" ]; then
        BASE_CFG_PATH="base_config"

        # get head cluster config channel
        if [ -d "$BASE_CFG_PATH" ]; then
            rm -rf "$BASE_CFG_PATH"
        fi
        git clone "https://$CDP_TARGET_REPOSITORY" "$BASE_CFG_PATH"
        git -C "$BASE_CFG_PATH" reset --hard "${CDP_TARGET_COMMIT_ID}"

        # generate cluster.yaml
        # call the cluster_config.sh from base git checkout if possible
        if [ -f "$BASE_CFG_PATH/test/e2e/cluster_config.sh" ]; then
            "./$BASE_CFG_PATH/test/e2e/cluster_config.sh" "${CDP_TARGET_COMMIT_ID}" "requested" > base_cluster.yaml
        else
            "./cluster_config.sh" "${CDP_TARGET_COMMIT_ID}" "requested" > base_cluster.yaml
        fi

        # generate the cluster certificates
        aws-account-creator refresh-certificates --registry-file base_cluster.yaml --create-ca

        # Create cluster
        clm provision \
            --token="${CLUSTER_ADMIN_TOKEN}" \
            --directory="$(pwd)/$BASE_CFG_PATH" \
            --debug \
            --registry=base_cluster.yaml

        # Wait for the resources to be ready
        ./wait-for-update.py --timeout 1200
    fi

    # generate updated clusters.yaml
    "./cluster_config.sh" "${CDP_HEAD_COMMIT_ID}" "ready" > head_cluster.yaml

    # either copy the certificates from the already created cluster or regenerate them from scratch
    if [ -f base_cluster.yaml ]; then
      ./copy-certificates.py base_cluster.yaml head_cluster.yaml
    else
      aws-account-creator refresh-certificates --registry-file head_cluster.yaml --create-ca
    fi

    # Update cluster
    clm provision \
        --token="${CLUSTER_ADMIN_TOKEN}" \
        --directory="$(pwd)/../.." \
        --debug \
        --registry=head_cluster.yaml

    # Wait for the resources to be ready after the update
    # TODO: make a feature of CLM --wait-for-kube-system
<<<<<<< HEAD
    "./wait-for-update.py" --timeout 1200

    # sleep 90 minutes
    echo "sleep 90 minutes to expire Service Account tokens"
    sleep 5400
=======
    ./wait-for-update.py --timeout 1200
>>>>>>> 79a94e0c
fi

if [ "$e2e" = true ]; then
    echo "Running e2e against cluster ${CLUSTER_ID}: ${API_SERVER_URL}"
    # disable cluster downscaling before running e2e
    ./toggle-scaledown.py disable

    export S3_AWS_IAM_BUCKET="zalando-e2e-test-${AWS_ACCOUNT}-${LOCAL_ID}"
    export AWS_IAM_ROLE="${LOCAL_ID}-e2e-aws-iam-test"

    # Run e2e tests
    # * conformance tests
    # * statefulset tests
    # * custom 'zalando' tests
    #
    # Disable DNS tests covering DNS names of format: <name>.<namespace>.svc which
    # we don't support with the ndots:2 configuration:
    #
    # * "should resolve DNS of partial qualified names for the cluster [DNS] [Conformance]"
    #   https://github.com/kubernetes/kubernetes/blob/66049e3b21efe110454d67df4fa62b08ea79a19b/test/e2e/network/dns.go#L71-L98
    #
    # * "should resolve DNS of partial qualified names for services [LinuxOnly]"
    #   https://github.com/kubernetes/kubernetes/blob/06ad960bfd03b39c8310aaf92d1e7c12ce618213/test/e2e/network/dns.go#L181-L234

    # Disable Tests for setups which we don't support
    #
    # These are disabled because they assume nodePorts are reachable via the public
    # IP of the node, we don't currently support that.
    #
    # * "[Fail] [sig-network] Services [It] should be able to change the type from ExternalName to NodePort [Conformance]"
    #   https://github.com/kubernetes/kubernetes/blob/224be7bdce5a9dd0c2fd0d46b83865648e2fe0ba/test/e2e/network/service.go#L1037
    # * "[Fail] [sig-network] Services [It] should be able to create a functioning NodePort service [Conformance]"
    #   https://github.com/kubernetes/kubernetes/blob/224be7bdce5a9dd0c2fd0d46b83865648e2fe0ba/test/e2e/network/service.go#L551
    # * "[Fail] [sig-network] Services [It] should have session affinity work for NodePort service [LinuxOnly] [Conformance]"
    #   https://github.com/kubernetes/kubernetes/blob/v1.19.2/test/e2e/network/service.go#L1813
    # * "[Fail] [sig-network] Services [It] should have session affinity timeout work for NodePort service [LinuxOnly] [Conformance]"
    #   https://github.com/kubernetes/kubernetes/blob/v1.19.2/test/e2e/network/service.go#L2522
    # * "[Fail] [sig-network] Services [It] should be able to switch session affinity for NodePort service [LinuxOnly] [Conformance]"
    #   https://github.com/kubernetes/kubernetes/blob/v1.19.2/test/e2e/network/service.go#L2538
    set +e

    mkdir -p junit_reports
    ginkgo -nodes=25 -flakeAttempts=2 \
        -focus="(\[Conformance\]|\[StatefulSetBasic\]|\[Feature:StatefulSet\]\s\[Slow\].*mysql|\[Zalando\])" \
        -skip="(should.resolve.DNS.of.partial.qualified.names.for.the.cluster|should.resolve.DNS.of.partial.qualified.names.for.services|should.be.able.to.change.the.type.from.ExternalName.to.NodePort|should.be.able.to.create.a.functioning.NodePort.service|should.have.session.affinity.work.for.NodePort.service|should.have.session.affinity.timeout.work.for.NodePort.service|should.be.able.to.switch.session.affinity.for.NodePort.service|\[Serial\]|Should.create.gradual.traffic.routes|Should.create.blue-green.routes)" \
        "e2e.test" -- \
        -delete-namespace-on-failure=false \
        -non-blocking-taints=node.kubernetes.io/role,nvidia.com/gpu,dedicated \
        -report-dir=junit_reports
    TEST_RESULT="$?"

    set -e

    if [[ -n "$RESULT_BUCKET" ]]; then
        # Prepare metadata.json
        jq --arg targetBranch "$CDP_TARGET_BRANCH" \
           --arg head "$CDP_HEAD_COMMIT_ID" \
           --arg buildVersion "$CDP_BUILD_VERSION" \
           --argjson prNumber "$CDP_PULL_REQUEST_NUMBER" \
           --arg author "$CDP_PULL_REQUEST_AUTHOR" \
           --argjson exitStatus "$TEST_RESULT" \
           -n \
           '{timestamp: now | todate, success: ($exitStatus == 0), targetBranch: $targetBranch, author: $author, prNumber: $prNumber, head: $head, version: $buildVersion }' \
           > junit_reports/metadata.json

        TARGET_DIR="$(printf "junit-reports/%04d-%02d/%s" "$(date +%Y)" "$(date +%-V)" "$LOCAL_ID")"
        echo "Uploading test results to S3 ($TARGET_DIR)"
        aws s3 cp \
          --acl bucket-owner-full-control \
          --recursive \
          --quiet \
          junit_reports/ "s3://$RESULT_BUCKET/$TARGET_DIR/"
    fi

    # enable cluster downscaling after running e2e
    ./toggle-scaledown.py enable

    exit "$TEST_RESULT"
fi

if [ "$stackset_e2e" = true ]; then
    namespace="stackset-e2e-$(date +'%H%M%S')"
    kubectl create namespace "$namespace"
    E2E_NAMESPACE="${namespace}" ./stackset-e2e -test.parallel 20
fi

if [ "$decommission_cluster" = true ]; then
    # generate updated clusters.yaml
    "./cluster_config.sh" "${CDP_HEAD_COMMIT_ID}" "ready" > head_cluster.yaml
    # delete cluster
    clm decommission \
        --remove-volumes \
        --token="${CLUSTER_ADMIN_TOKEN}" \
        --directory="$(pwd)/../.." \
        --assumed-role=cluster-lifecycle-manager-entrypoint \
        --debug \
        --registry=head_cluster.yaml
fi<|MERGE_RESOLUTION|>--- conflicted
+++ resolved
@@ -136,15 +136,11 @@
 
     # Wait for the resources to be ready after the update
     # TODO: make a feature of CLM --wait-for-kube-system
-<<<<<<< HEAD
-    "./wait-for-update.py" --timeout 1200
+    ./wait-for-update.py --timeout 1200
 
     # sleep 90 minutes
     echo "sleep 90 minutes to expire Service Account tokens"
     sleep 5400
-=======
-    ./wait-for-update.py --timeout 1200
->>>>>>> 79a94e0c
 fi
 
 if [ "$e2e" = true ]; then
