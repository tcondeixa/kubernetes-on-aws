--- conflicted
+++ resolved
@@ -16,11 +16,7 @@
     etcd_endpoints: "${ETCD_ENDPOINTS}"
     etcd_client_ca_cert: "${ETCD_CLIENT_CA_CERT}"
     etcd_client_ca_key: "${ETCD_CLIENT_CA_KEY}"
-<<<<<<< HEAD
-=======
-    image_policy: dev
     docker_meta_url: https://docker-meta.stups-test.zalan.do
->>>>>>> 7d7ed8f6
     service_account_private_key: ${SERVICE_ACCOUNT_PRIVATE_KEY}
     vpa_enabled: "true"
     lightstep_token: "${LIGHTSTEP_TOKEN}"
