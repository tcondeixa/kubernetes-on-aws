--- conflicted
+++ resolved
@@ -165,11 +165,7 @@
         --register-schedulable=false \
         --allow-privileged \
         --node-labels=kubernetes.io/role=master,master=true \
-<<<<<<< HEAD
-=======
         --node-labels=flannel=local \
-        --node-labels=kube-proxy=local \
->>>>>>> 95fa857e
         --node-labels={{NODE_LABELS}} \
         --pod-manifest-path=/etc/kubernetes/manifests \
         --cluster_dns=10.3.0.10 \
