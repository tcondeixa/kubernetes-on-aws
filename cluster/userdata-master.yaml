#cloud-config
ssh_authorized_keys:
  - "ssh-rsa AAAAB3NzaC1yc2EAAAADAQABAAACAQCpzwYq1DHpE45uNin32k3KchWGHSPjGgpDrrl7d9fiP6ByIhhkeG/0sHqy9MC5r5OOsBwjlUlVZv1fZv42ei9tv94qeHL9vIMLeYGSeZLF+iqYGJAGTOMViptJb1K3OdBk6s/+nJCIA4agbKOh3E4f+EdxUMOA/rllx3dBtFv8LE2CAAFH0g5b5nGdHbOyLCI1qeG54q7zpKK/oJxWoHBSNSekVlQV0/i9DelFfOf2W6r+ugXD4h5msL9doHvpqnq0xcjJ+nc9u1FE9BwkjfgIZEmb9mDMaBUIqtEJ2TzwP3aQ+RPCmPqMGiC2/FmCnY1imhGjX13H00o1/j9Qvj/j9i7D6hNVi7/zom+yail+W6E/s1wWmkAI4yLq0VAt9M4F860m464UFUpkBw0IFzYvsyA/OoB7Az6R36ilHZ4EhCTvbP2AH5OYzE68w0+8E28Xb3cet7PSUO1qZ9DrfMzHxbiZduCgn+GgdJ5QUMiel2X8e8+7J72JBzjbvwkx5qFGRgnKI1TAhxO50LQfWerB1ND21DMYldiqTqkmyKtxsn9pZiK0QHl31Q01gUJVnHprMzj5fvMe4EH4cCB4qeddKjUQYo5javV6yL7WQB4igdQF3gLy1EC1DoC5y/3BGjMJVSDAS8rHk/o+ATpJRJvhH8fK8Es+4x68vHU0tIDoZw== cardno:000604137982"
coreos:
  update:
    reboot-strategy: "off"
  flannel:
    interface: $private_ipv4
    etcd_endpoints: http://$private_ipv4:2379
  etcd2:
    discovery-srv: {{ETCD_DISCOVERY_DOMAIN}}
    proxy: on
    advertise-client-urls: http://$private_ipv4:2379
    initial-advertise-peer-urls: http://$private_ipv4:2380
    listen-client-urls: http://0.0.0.0:2379
    listen-peer-urls: http://0.0.0.0:2380
  units:
    - name: etcd2.service
      command: start
      runtime: true

    - name: install-docker.service
      command: start
      runtime: true
      content: |
        [Service]
        Type=oneshot
        ExecStart=/opt/bin/install-docker

    - name: docker.service
      content: |
        [Unit]
        Description=Docker Application Container Engine
        Documentation=http://docs.docker.com
        After=install-docker docker.socket early-docker.target network.target
        Requires=install-docker docker.socket early-docker.target

        [Service]
        EnvironmentFile=-/run/flannel_docker_opts.env
        EnvironmentFile=/etc/profile.env
        MountFlags=slave
        ExecStart=/opt/docker/dockerd --host=fd:// $DOCKER_OPTS $DOCKER_CGROUPS $DOCKER_OPT_BIP $DOCKER_OPT_MTU $DOCKER_OPT_IPMASQ
        LimitNOFILE=1048576
        # Having non-zero Limit*s causes performance problems due to accounting overhead
        # in the kernel. We recommend using cgroups to do container-local accounting.
        LimitNPROC=infinity
        LimitCORE=infinity
        # Uncomment TasksMax if your systemd version supports .
        # Only systemd 226 and above support this version.
        TasksMax=infinity
        TimeoutStartSec=0
        # set delegate yes so that systemd does not reset the cgroups of docker containers
        Delegate=yes

        [Install]
        WantedBy=multi-user.target

      drop-ins:
        - name: 40-flannel.conf
          content: |
            [Unit]
            Requires=flanneld.service
            After=flanneld.service
            [Service]
            EnvironmentFile=/etc/kubernetes/cni/docker_opts_cni.env
        - name: 50-logging.conf
          content: |
            [Service]
            Environment="DOCKER_OPTS=--debug --log-opt=max-file=2 --log-opt=max-size=50m"

    - name: flanneld.service
      drop-ins:
        - name: 10-etcd.conf
          content: |
            [Service]
            ExecStartPre=/usr/bin/etcdctl \
            --endpoint=http://localhost:2379 set /coreos.com/network/config \
            '{ "Network": "10.2.0.0/16", "Backend": {"Type": "vxlan"}}'
    - name: kubelet.service
      command: start
      runtime: true
      content: |
        [Service]
        Environment=KUBELET_VERSION=v1.5.1_coreos.0
        Environment=KUBELET_ACI=docker://registry.opensource.zalan.do/teapot/hyperkube
        Environment="RKT_OPTS=--volume dns,kind=host,source=/etc/resolv.conf \
        --insecure-options=image \
        --mount volume=dns,target=/etc/resolv.conf \
        --volume rkt,kind=host,source=/opt/bin/host-rkt \
        --mount volume=rkt,target=/usr/bin/rkt \
        --volume var-lib-rkt,kind=host,source=/var/lib/rkt \
        --mount volume=var-lib-rkt,target=/var/lib/rkt \
        --volume stage,kind=host,source=/tmp \
        --mount volume=stage,target=/tmp \
        --volume var-log,kind=host,source=/var/log \
        --mount volume=var-log,target=/var/log"
        ExecStartPre=/usr/bin/mkdir -p /var/log/containers
        ExecStart=/usr/lib/coreos/kubelet-wrapper \
        --cni-conf-dir=/etc/kubernetes/cni/net.d \
        --network-plugin=cni \
        --container-runtime=docker \
        --rkt-path=/usr/bin/rkt \
        --register-schedulable=false \
        --allow-privileged \
        --node-labels=master=true \
        --pod-manifest-path=/etc/kubernetes/manifests \
        --cluster_dns=10.3.0.10 \
        --cluster_domain=cluster.local \
        --kubeconfig=/etc/kubernetes/kubeconfig \
        --require-kubeconfig \
        --cloud-provider=aws \
        --low-diskspace-threshold-mb=1000 \
        --feature-gates=AllAlpha=true
        Restart=always
        RestartSec=10

        [Install]
        WantedBy=multi-user.target

    - name: install-ssh-keys.service
      command: start
      enable: true
      content: |
        [Unit]
        Description=install personal SSH keys

        [Service]
        Type=oneshot
        ExecStart=/opt/bin/install-ssh-keys

    - name: install-kube-system.service
      command: start
      runtime: true
      content: |
        [Service]
        Type=oneshot
        ExecStart=/opt/bin/install-kube-system

    - name: install-microscope.service
      command: start
      runtime: true
      content: |
        [Unit]
        Requires=docker.service
        After=docker.service
        [Service]
        Type=oneshot
        ExecStart=/usr/bin/docker pull registry.opensource.zalan.do/teapot/microscope:v0.0.2

write_files:

  - path: "/etc/profile.env"
    content: |
      PATH="/opt/docker:/usr/sbin:$PATH"


  - path: "/opt/bin/install-docker"
    permissions: 0700
    owner: root:root
    content: |
      #!/bin/bash -e
      cd /opt
      curl -O https://test.docker.com/builds/Linux/x86_64/docker-1.13.0-rc2.tgz
      tar xzf docker-1.13.0-rc2.tgz


  - path: /etc/kubernetes/kubeconfig
    permissions: "0644"
    owner: core
    content: |
      apiVersion: v1
      kind: Config
      clusters:
      - name: local
        cluster:
          server: http://localhost:8080
      users:
      - name: kubelet
      contexts:
      - context:
          cluster: local
          user: kubelet

  - path: /etc/kubernetes/config/authn.yaml
    permissions: 0644
    owner: root:root
    content: |
      clusters:
        - name: authz-webhook
          cluster:
            server: http://localhost:8081/authentication
      users:
        - name: authz-webhook-client
          user:
            token: notused
      current-context: authz-webhook
      contexts:
      - context:
          cluster: authz-webhook
          user: authz-webhook-client
        name: authz-webhook

  - path: /etc/kubernetes/config/authz.yaml
    permissions: 0644
    owner: root:root
    content: |
      clusters:
        - name: authz-webhook
          cluster:
            server: http://localhost:8081/authorization
      users:
        - name: authz-webhook-client
      current-context: authz-webhook
      contexts:
      - context:
          cluster: authz-webhook
          user: authz-webhook-client
        name: authz-webhook
  - path: /opt/bin/install-kube-system
    permissions: 0700
    owner: root:root
    content: |
      #!/bin/bash -e
      until /usr/bin/curl -s -o /dev/null http://127.0.0.1:8080/version; do
          echo 'Waiting for API server..'
          sleep 10
      done

      KUBECTL="docker run --net host -v /srv/kubernetes/manifests:/srv/kubernetes/manifests:ro registry.opensource.zalan.do/teapot/hyperkube:v1.5.1_coreos.0 /hyperkube kubectl"

      for manifest in /srv/kubernetes/manifests/*/*.yaml; do
          ${KUBECTL} apply -f $manifest
      done

  - path: /opt/bin/install-docker
    permissions: 0700
    owner: root:root
    content: |
      #!/bin/bash -e
      cd /opt
      curl -O https://test.docker.com/builds/Linux/x86_64/docker-1.13.0-rc2.tgz
      tar xzf docker-1.13.0-rc2.tgz



  - path: /opt/bin/install-ssh-keys
    permissions: 0700
    owner: root:root
    content: |
      #!/bin/bash -e
      for uid in hjacobs mkerk sszuecs rdifazio mlinkhorst mlarsen tsarnowski lmineiro aryszka apfeiffer ytussupbekov; do
          /usr/bin/curl -s https://even.stups.zalan.do/public-keys/$uid/sshkey.pub -o /home/core/.ssh/authorized_keys.d/$uid
      done
      /usr/bin/update-ssh-keys

  - path: /etc/kubernetes/cni/docker_opts_cni.env
    content: |
      DOCKER_OPT_BIP=""
      DOCKER_OPT_IPMASQ=""

  - path: /opt/bin/host-rkt
    permissions: 0755
    owner: root:root
    content: |
      #!/bin/sh
      exec nsenter -m -u -i -n -p -t 1 -- /usr/bin/rkt "$@"

  - path: /etc/kubernetes/manifests/kube-proxy.yaml
    content: |
      apiVersion: v1
      kind: Pod
      metadata:
        name: kube-proxy
        namespace: kube-system
        labels:
          application: kube-proxy
          version: v1.5.1_coreos.0
        annotations:
          rkt.alpha.kubernetes.io/stage1-name-override: coreos.com/rkt/stage1-fly
      spec:
        hostNetwork: true
        containers:
        - name: kube-proxy
          image: registry.opensource.zalan.do/teapot/hyperkube:v1.5.1_coreos.0
          command:
          - /hyperkube
          - proxy
          - --master=http://127.0.0.1:8080
          - --feature-gates=AllAlpha=true
          - --v=2
          securityContext:
            privileged: true
          resources:
            requests:
              cpu: 50m
              memory: 75Mi
            limits:
              cpu: 200m
              memory: 200Mi
          volumeMounts:
          - mountPath: /etc/ssl/certs
            name: ssl-certs-host
            readOnly: true
          - mountPath: /var/run/dbus
            name: dbus
            readOnly: false
        volumes:
        - hostPath:
            path: /usr/share/ca-certificates
          name: ssl-certs-host
        - hostPath:
            path: /var/run/dbus
          name: dbus

  - path: /etc/kubernetes/manifests/kube-apiserver.yaml
    content: |
      apiVersion: v1
      kind: Pod
      metadata:
        name: kube-apiserver
        namespace: kube-system
        labels:
          application: kube-apiserver
          version: v1.5.1_coreos.0
      spec:
        hostNetwork: true
        containers:
        - name: kube-apiserver
          image: registry.opensource.zalan.do/teapot/hyperkube:v1.5.1_coreos.0
          command:
          - /hyperkube
          - apiserver
          - --bind-address=0.0.0.0
          - --insecure-bind-address=0.0.0.0
          - --etcd-servers=http://localhost:2379
          - --etcd-prefix=/registry-{{STACK_VERSION}}
          - --allow-privileged=true
          - --service-cluster-ip-range=10.3.0.0/24
          - --secure-port=443
          - --advertise-address=$private_ipv4
          - --admission-control=NamespaceLifecycle,LimitRanger,ServiceAccount,DefaultStorageClass,ResourceQuota
          - --tls-cert-file=/etc/kubernetes/ssl/apiserver.pem
          - --tls-private-key-file=/etc/kubernetes/ssl/apiserver-key.pem
          - --service-account-key-file=/etc/kubernetes/ssl/apiserver-key.pem
          - --runtime-config=extensions/v1beta1/networkpolicies=true
          - --authentication-token-webhook-config-file=/etc/kubernetes/config/authn.yaml
          - --cloud-provider=aws
          - --authorization-mode=Webhook
          - --authorization-webhook-config-file=/etc/kubernetes/config/authz.yaml
          - --runtime-config=authorization.k8s.io/v1beta1=true
          - --feature-gates=AllAlpha=true
          livenessProbe:
            httpGet:
              host: 127.0.0.1
              port: 8080
              path: /healthz
            initialDelaySeconds: 15
            timeoutSeconds: 15
          ports:
          - containerPort: 443
            hostPort: 443
            name: https
          - containerPort: 8080
            hostPort: 8080
            name: local
          volumeMounts:
          - mountPath: /etc/kubernetes/ssl
            name: ssl-certs-kubernetes
            readOnly: true
          - mountPath: /etc/ssl/certs
            name: ssl-certs-host
            readOnly: true
          - mountPath: /etc/kubernetes/config
            name: kubernetes-configs
            readOnly: true
          resources:
            requests:
              cpu: 100m
              memory: 200Mi
            limits:
              cpu: 200m
              memory: 500Mi
        - image: registry.opensource.zalan.do/teapot/k8s-authnz-webhook:v0.1.0
          name: webhook
          ports:
          - containerPort: 8081
          livenessProbe:
            httpGet:
              path: /healthcheck
              port: 8081
            initialDelaySeconds: 30
            timeoutSeconds: 5
          readinessProbe:
            httpGet:
              path: /healthcheck
              port: 8081
            initialDelaySeconds: 5
            timeoutSeconds: 5
          resources:
            limits:
              cpu: 100m
              memory: 100Mi
            requests:
              cpu: 50m
              memory: 50Mi
          env:
            - name: SHARED_SECRET
              value: {{WORKER_SHARED_SECRET}}
            - name: WEBHOOK_ADDRESS
              value: :8081
            - name: USERS_API_URL
              value: https://users.auth.zalando.com
            - name: CLUSTER_ID
              value: {{WEBHOOK_ID}}
            - name: TOKENINFO_URL
              value: https://info.services.auth.zalando.com/oauth2/tokeninfo
            - name: USER_GROUPS
              value: stups_autobahn=Administrator,stups_deployment-controller-ui=ReadOnly,credentials-provider=Administrator,credprov-kube-ops-view-read-only-token=ReadOnly
        - name: nginx
          image: registry.opensource.zalan.do/teapot/nginx:1.11.5
          resources:
            limits:
              cpu: 100m
              memory: 100Mi
            requests:
              cpu: 50m
              memory: 50Mi
          volumeMounts:
          - name: config-volume
            mountPath: /etc/nginx
        volumes:
        - hostPath:
            path: /etc/kubernetes/ssl
          name: ssl-certs-kubernetes
        - hostPath:
            path: /etc/kubernetes/config
          name: kubernetes-configs
        - hostPath:
            path: /usr/share/ca-certificates
          name: ssl-certs-host
        - hostPath:
            path: /etc/kubernetes/nginx
          name: config-volume

  - path: /etc/kubernetes/manifests/kube-controller-manager.yaml
    content: |
      apiVersion: v1
      kind: Pod
      metadata:
        name: kube-controller-manager
        namespace: kube-system
        labels:
          application: kube-controller-manager
          version: v1.5.1_coreos.0
      spec:
        containers:
        - name: kube-controller-manager
          image: registry.opensource.zalan.do/teapot/hyperkube:v1.5.1_coreos.0
          command:
          - /hyperkube
          - controller-manager
          - --master=http://127.0.0.1:8080
          - --leader-elect=true
          - --service-account-private-key-file=/etc/kubernetes/ssl/apiserver-key.pem
          - --root-ca-file=/etc/kubernetes/ssl/ca.pem
          - --cloud-provider=aws
          - --feature-gates=AllAlpha=true
          resources:
            limits:
              cpu: 200m
              memory: 200Mi
            requests:
              cpu: 100m
              memory: 100Mi
          livenessProbe:
            httpGet:
              host: 127.0.0.1
              path: /healthz
              port: 10252
            initialDelaySeconds: 15
            timeoutSeconds: 15
          volumeMounts:
          - mountPath: /etc/kubernetes/ssl
            name: ssl-certs-kubernetes
            readOnly: true
          - mountPath: /etc/ssl/certs
            name: ssl-certs-host
            readOnly: true
        hostNetwork: true
        volumes:
        - hostPath:
            path: /etc/kubernetes/ssl
          name: ssl-certs-kubernetes
        - hostPath:
            path: /usr/share/ca-certificates
          name: ssl-certs-host

  - path: /etc/kubernetes/manifests/kube-scheduler.yaml
    content: |
      apiVersion: v1
      kind: Pod
      metadata:
        name: kube-scheduler
        namespace: kube-system
        labels:
          application: kube-scheduler
          version: v1.5.1_coreos.0
      spec:
        hostNetwork: true
        containers:
        - name: kube-scheduler
          image: registry.opensource.zalan.do/teapot/hyperkube:v1.5.1_coreos.0
          command:
          - /hyperkube
          - scheduler
          - --master=http://127.0.0.1:8080
          - --leader-elect=true
          - --feature-gates=AllAlpha=true
          resources:
            limits:
              cpu: 250m
              memory: 250Mi
            requests:
              cpu: 100m
              memory: 100Mi
          livenessProbe:
            httpGet:
              host: 127.0.0.1
              path: /healthz
              port: 10251
            initialDelaySeconds: 15
            timeoutSeconds: 15

  - path: /srv/kubernetes/manifests/deployments/kube-dns.yaml
    content: |
      apiVersion: extensions/v1beta1
      kind: Deployment
      metadata:
        name: kube-dns
        namespace: kube-system
        labels:
          application: kube-dns
          version: v20
          kubernetes.io/cluster-service: "true"
      spec:
        replicas: 2
        selector:
          matchLabels:
            application: kube-dns
        template:
          metadata:
            labels:
              application: kube-dns
              version: v20
              kubernetes.io/cluster-service: "true"
            annotations:
              scheduler.alpha.kubernetes.io/critical-pod: ''
              scheduler.alpha.kubernetes.io/tolerations: '[{"key":"CriticalAddonsOnly", "operator":"Exists"}]'
          spec:
            containers:
            - name: kubedns
              image: gcr.io/google_containers/kubedns-amd64:1.8
              resources:
                limits:
                  cpu: 200m
                  memory: 200Mi
                requests:
                  cpu: 100m
                  memory: 50Mi
              livenessProbe:
                httpGet:
                  path: /healthz
                  port: 8080
                  scheme: HTTP
                initialDelaySeconds: 60
                timeoutSeconds: 5
                successThreshold: 1
                failureThreshold: 5
              readinessProbe:
                httpGet:
                  path: /readiness
                  port: 8081
                  scheme: HTTP
                initialDelaySeconds: 30
                timeoutSeconds: 5
              args:
              - --domain=cluster.local.
              - --dns-port=10053
              ports:
              - containerPort: 10053
                name: dns-local
                protocol: UDP
              - containerPort: 10053
                name: dns-tcp-local
                protocol: TCP
            - name: dnsmasq
              image: gcr.io/google_containers/kube-dnsmasq-amd64:1.4
              args:
              - --cache-size=1000
              - --no-resolv
              - --server=127.0.0.1#10053
              - --log-facility=-
              ports:
              - containerPort: 53
                name: dns
                protocol: UDP
              - containerPort: 53
                name: dns-tcp
                protocol: TCP
              resources:
                limits:
                  cpu: 100m
                  memory: 100Mi
                requests:
                  cpu: 50m
                  memory: 25Mi
            - name: healthz
              image: gcr.io/google_containers/exechealthz-amd64:1.1
              resources:
                limits:
                  cpu: 100m
                  memory: 100Mi
                requests:
                  cpu: 50m
                  memory: 25Mi
              args:
              - -cmd=nslookup kubernetes.default.svc.cluster.local 127.0.0.1 >/dev/null && nslookup kubernetes.default.svc.cluster.local 127.0.0.1:10053 >/dev/null
              - -port=8080
              - -quiet
              ports:
              - containerPort: 8080
                protocol: TCP
            dnsPolicy: Default

  - path: /srv/kubernetes/manifests/services/kube-dns.yaml
    content: |
      apiVersion: v1
      kind: Service
      metadata:
        name: kube-dns
        namespace: kube-system
        labels:
          application: kube-dns
          kubernetes.io/cluster-service: "true"
          kubernetes.io/name: "KubeDNS"
      spec:
        selector:
          application: kube-dns
        clusterIP: 10.3.0.10
        ports:
        - name: dns
          port: 53
          protocol: UDP
        - name: dns-tcp
          port: 53
          protocol: TCP

  - path: /srv/kubernetes/manifests/deployments/heapster.yaml
    content: |
      apiVersion: extensions/v1beta1
      kind: Deployment
      metadata:
        name: heapster
        namespace: kube-system
        labels:
          application: heapster
          kubernetes.io/cluster-service: "true"
          version: v1.2.0
      spec:
        replicas: 1
        selector:
          matchLabels:
            application: heapster
        template:
          metadata:
            labels:
              application: heapster
              version: v1.2.0
            annotations:
              scheduler.alpha.kubernetes.io/critical-pod: ''
              scheduler.alpha.kubernetes.io/tolerations: '[{"key":"CriticalAddonsOnly", "operator":"Exists"}]'
          spec:
            containers:
              - image: gcr.io/google_containers/heapster:v1.2.0
                name: heapster
                livenessProbe:
                  httpGet:
                    path: /healthz
                    port: 8082
                    scheme: HTTP
                  initialDelaySeconds: 180
                  timeoutSeconds: 5
                resources:
                  limits:
                    cpu: 200m
                    memory: 200Mi
                  requests:
                    cpu: 100m
                    memory: 25Mi
                command:
                  - /heapster
                  - --source=kubernetes.summary_api:''
              - image: gcr.io/google_containers/addon-resizer:1.6
                name: heapster-nanny
                resources:
                  limits:
                    cpu: 100m
                    memory: 50Mi
                  requests:
                    cpu: 25m
                    memory: 10Mi
                env:
                  - name: MY_POD_NAME
                    valueFrom:
                      fieldRef:
                        fieldPath: metadata.name
                  - name: MY_POD_NAMESPACE
                    valueFrom:
                      fieldRef:
                        fieldPath: metadata.namespace
                command:
                  - /pod_nanny
                  - --cpu=80m
                  - --extra-cpu=4m
                  - --memory=200Mi
                  - --extra-memory=4Mi
                  - --threshold=5
                  - --deployment=heapster
                  - --container=heapster
                  - --poll-period=300000
                  - --estimator=exponential

  - path: /srv/kubernetes/manifests/services/heapster.yaml
    content: |
      kind: Service
      apiVersion: v1
      metadata:
        name: heapster
        namespace: kube-system
        labels:
          application: heapster
          kubernetes.io/cluster-service: "true"
          kubernetes.io/name: "Heapster"
      spec:
        ports:
          - port: 80
            targetPort: 8082
        selector:
          application: heapster

  - path: /srv/kubernetes/manifests/deployments/kube-dashboard.yaml
    content: |
      apiVersion: extensions/v1beta1
      kind: Deployment
      metadata:
        name: kubernetes-dashboard
        namespace: kube-system
        labels:
          application: kubernetes-dashboard
          version: v1.5.0
          kubernetes.io/cluster-service: "true"
      spec:
        replicas: 1
        selector:
          matchLabels:
            application: kubernetes-dashboard
        template:
          metadata:
            labels:
              application: kubernetes-dashboard
              version: v1.5.0
              kubernetes.io/cluster-service: "true"
            annotations:
              scheduler.alpha.kubernetes.io/critical-pod: ''
              scheduler.alpha.kubernetes.io/tolerations: '[{"key":"CriticalAddonsOnly", "operator":"Exists"}]'
          spec:
            containers:
            - name: kubernetes-dashboard
              image: gcr.io/google_containers/kubernetes-dashboard-amd64:v1.5.0
              resources:
                limits:
                  cpu: 100m
                  memory: 50Mi
                requests:
                  cpu: 100m
                  memory: 50Mi
              ports:
              - containerPort: 9090
              livenessProbe:
                httpGet:
                  path: /
                  port: 9090
                initialDelaySeconds: 30
                timeoutSeconds: 30

  - path: /srv/kubernetes/manifests/services/kube-dashboard.yaml
    content: |
      apiVersion: v1
      kind: Service
      metadata:
        name: kubernetes-dashboard
        namespace: kube-system
        labels:
          application: kubernetes-dashboard
          kubernetes.io/cluster-service: "true"
      spec:
        selector:
          application: kubernetes-dashboard
        ports:
        - port: 80
          targetPort: 9090

  - path: /srv/kubernetes/manifests/deployments/secretary.yaml
    content: |
      apiVersion: extensions/v1beta1
      kind: Deployment
      metadata:
        name: secretary
        namespace: kube-system
        labels:
          application: secretary
          version: v0.2.0
      spec:
        replicas: 1
        selector:
          matchLabels:
            application: secretary
        template:
          metadata:
            labels:
              application: secretary
              version: v0.2.0
            annotations:
              scheduler.alpha.kubernetes.io/critical-pod: ''
              scheduler.alpha.kubernetes.io/tolerations: '[{"key":"CriticalAddonsOnly", "operator":"Exists"}]'
              iam.amazonaws.com/role: {{STACK_NAME}}-{{STACK_VERSION}}-app-secretary
          spec:
            containers:
            - name: gerry
              image: registry.opensource.zalan.do/teapot/gerry:v0.0.7
              args:
              - /meta/credentials
              - --application-id=secretary
              - --mint-bucket=s3://{{MINT_BUCKET}}
              volumeMounts:
              - mountPath: /meta/credentials
                name: credentials
                readOnly: false
              resources:
                limits:
                  cpu: 200m
                  memory: 100Mi
                requests:
                  cpu: 50m
                  memory: 15Mi
            - name: secretary
              image: registry.opensource.zalan.do/teapot/secretary:v0.2.0
              args:
              - --all-namespaces
              - --service-account=default
              - --interval=10m
              env:
              - name: CREDENTIALS_DIR
                value: /meta/credentials
              volumeMounts:
              - mountPath: /meta/credentials
                name: credentials
                readOnly: true
            volumes:
            - name: credentials
              emptyDir:
                medium: Memory # share a tmpfs between the two containers

  - path: /srv/kubernetes/manifests/deployments/mate.yaml
    content: |
      apiVersion: extensions/v1beta1
      kind: Deployment
      metadata:
        name: mate
        namespace: kube-system
        labels:
          application: mate
          version: v0.2.0
      spec:
        replicas: 1
        selector:
          matchLabels:
            application: mate
        template:
          metadata:
            labels:
              application: mate
              version: v0.2.0
            annotations:
              scheduler.alpha.kubernetes.io/critical-pod: ''
              scheduler.alpha.kubernetes.io/tolerations: '[{"key":"CriticalAddonsOnly", "operator":"Exists"}]'
              iam.amazonaws.com/role: {{STACK_NAME}}-{{STACK_VERSION}}-app-mate
          spec:
            containers:
            - name: mate
              image: registry.opensource.zalan.do/teapot/mate:v0.2.0
              env:
              - name: AWS_REGION
                value: {{REGION}}
              args:
              - --producer=kubernetes
              - --kubernetes-domain={{HOSTED_ZONE}}.
              - --consumer=aws
              - --aws-hosted-zone={{HOSTED_ZONE}}.
              - --aws-record-group-id={{STACK_NAME}}-{{STACK_VERSION}}
              resources:
                limits:
                  cpu: 200m
                  memory: 200Mi
                requests:
                  cpu: 50m
                  memory: 25Mi
            - name: kubectl
              image: registry.opensource.zalan.do/teapot/hyperkube:v1.5.1_coreos.0
              command:
              - /hyperkube
              args:
              - kubectl
              - proxy
              resources:
                limits:
                  cpu: 100m
                  memory: 100Mi
                requests:
                  cpu: 25m
                  memory: 25Mi

  - path: /srv/kubernetes/manifests/deployments/kube-state-metrics.yaml
    content: |
      apiVersion: extensions/v1beta1
      kind: Deployment
      metadata:
        name: kube-state-metrics
        namespace: kube-system
        labels:
          application: kube-state-metrics
          version: v0.3.3
      spec:
        replicas: 1
        selector:
          matchLabels:
            application: kube-state-metrics
        template:
          metadata:
            labels:
              application: kube-state-metrics
              version: v0.3.3
          spec:
            containers:
            - image: registry.opensource.zalan.do/teapot/kube-state-metrics:v0.3.3
              name: kube-state-metrics
              ports:
              - containerPort: 8080
              command:
              - /kube-state-metrics
              - --port=8080
              resources:
                limits:
                  cpu: 100m
                  memory: 100Mi
                requests:
                  cpu: 50m
                  memory: 25Mi

  - path: /srv/kubernetes/manifests/services/kube-state-metrics.yaml
    content: |
      apiVersion: v1
      kind: Service
      metadata:
        name: kube-state-metrics
        namespace: kube-system
        annotations:
          service.beta.kubernetes.io/aws-load-balancer-internal: 0.0.0.0/0
      spec:
        type: LoadBalancer
        ports:
        - port: 80
          protocol: TCP
          targetPort: 8080
        selector:
          application: kube-state-metrics

  - path: /srv/kubernetes/manifests/daemonsets/prometheus-node-exporter.yaml
    content: |
      apiVersion: extensions/v1beta1
      kind: DaemonSet
      metadata:
        name: prometheus-node-exporter
        labels:
          application: prometheus-node-exporter
          version: v0.12.0
          component: node-exporter
        namespace: kube-system
      spec:
        selector:
          matchLabels:
            application: prometheus-node-exporter
        template:
          metadata:
            name: prometheus-node-exporter
            labels:
              application: prometheus-node-exporter
              version: v0.12.0
              component: node-exporter
            annotations:
              scheduler.alpha.kubernetes.io/critical-pod: ''
              scheduler.alpha.kubernetes.io/tolerations: '[{"key":"CriticalAddonsOnly", "operator":"Exists"}]'
          spec:
            containers:
            - image: prom/node-exporter:0.12.0
              name: prometheus-node-exporter
              ports:
              - name: prom-node-exp
                containerPort: 9100
                hostPort: 9100
              resources:
                limits:
                  cpu: 200m
                  memory: 200Mi
                requests:
                  cpu: 25m
                  memory: 25Mi
            hostNetwork: true
            hostPID: true

  - path: /srv/kubernetes/manifests/daemonsets/skipper-ingress.yaml
    content: |
      apiVersion: extensions/v1beta1
      kind: DaemonSet
      metadata:
        name: skipper-ingress
        namespace: kube-system
        labels:
          application: skipper-ingress
          version: prerelease-ingress-3
          component: ingress
      spec:
        selector:
          matchLabels:
            application: skipper-ingress
        template:
          metadata:
            name: skipper-ingress
            labels:
              application: skipper-ingress
              version: prerelease-ingress-3
              component: ingress
            annotations:
              scheduler.alpha.kubernetes.io/critical-pod: ''
              scheduler.alpha.kubernetes.io/tolerations: '[{"key":"CriticalAddonsOnly", "operator":"Exists"}]'
          spec:
            hostNetwork: true
            containers:
            - name: skipper-ingress
              image: registry.opensource.zalan.do/teapot/skipper:prerelease-ingress-3
              ports:
              - name: ingress-port
                containerPort: 9999
                hostPort: 9999
              command: ["skipper",
                "-application-log-level", "DEBUG",
                "-kubernetes-url", "http://localhost:8001",
                "-address", ":9999",
                "-proxy-preserve-host"]
              resources:
                limits:
                  cpu: 200m
                  memory: 200Mi
                requests:
                  cpu: 25m
                  memory: 25Mi
            - name: kubectl
              image: registry.opensource.zalan.do/teapot/hyperkube:v1.5.1_coreos.0
              command:
              - /hyperkube
              args:
              - kubectl
              - proxy
              ports:
              - containerPort: 8001

  - path: /srv/kubernetes/manifests/daemonsets/kube2iam.yaml
    content: |
      apiVersion: extensions/v1beta1
      kind: DaemonSet
      metadata:
        name: kube2iam
        namespace: kube-system
        labels:
          application: kube2iam
          version: v0.3.0
      spec:
        selector:
          matchLabels:
            application: kube2iam
        template:
          metadata:
            labels:
              application: kube2iam
              version: v0.3.0
            annotations:
              scheduler.alpha.kubernetes.io/critical-pod: ''
              scheduler.alpha.kubernetes.io/tolerations: '[{"key":"CriticalAddonsOnly", "operator":"Exists"}]'
          spec:
            hostNetwork: true
            containers:
            - image: registry.opensource.zalan.do/teapot/kube2iam:0.3.0
              name: kube2iam
              args:
              - "--base-role-arn=arn:aws:iam::{{ACCOUNT_ID}}:role/"
              - --iptables=true
              - --host-ip=$(HOST_IP)
              - --verbose
              - --host-interface=cni0
              env:
              - name: HOST_IP
                valueFrom:
                  fieldRef:
                    fieldPath: status.podIP
              ports:
              - containerPort: 8181
                hostPort: 8181
                name: http
              securityContext:
                privileged: true
              resources:
                limits:
                  cpu: 100m
                  memory: 100Mi
                requests:
                  cpu: 25m
                  memory: 25Mi

  - path: /srv/kubernetes/manifests/deployments/cluster-autoscaler.yaml
    content: |
      apiVersion: extensions/v1beta1
      kind: Deployment
      metadata:
        name: cluster-autoscaler
        namespace: kube-system
        labels:
          application: cluster-autoscaler
          version: v0.3.2
      spec:
        replicas: 1
        selector:
          matchLabels:
            application: cluster-autoscaler
        template:
          metadata:
            labels:
              application: cluster-autoscaler
              version: v0.3.2
            annotations:
              scheduler.alpha.kubernetes.io/critical-pod: ''
              scheduler.alpha.kubernetes.io/tolerations: '[{"key":"CriticalAddonsOnly", "operator":"Exists"}]'
              iam.amazonaws.com/role: {{STACK_NAME}}-{{STACK_VERSION}}-app-autoscaler
          spec:
            containers:
              - image: registry.opensource.zalan.do/teapot/aws-k8s-cluster-autoscaler:0.3.2
                name: cluster-autoscaler
                resources:
                  limits:
                    cpu: 250m
                    memory: 500Mi
                  requests:
                    cpu: 100m
                    memory: 50Mi
                command:
                  - ./cluster-autoscaler
                  - --v=9
                  - --cloud-provider=aws
                  - --skip-nodes-with-local-storage=false
                  - --leader-elect=false
                env:
                  - name: AWS_REGION
                    value: {{REGION}}
                imagePullPolicy: "Always"

  - path: /srv/kubernetes/manifests/daemonsets/logging-agent.yaml
    content: |
      apiVersion: v1
      kind: ConfigMap
      metadata:
        name: scalyr-config-base
        namespace: kube-system
      data:
        scalyr.config: |
          {
            "import_vars": ["WATCHER_SCALYR_API_KEY", "WATCHER_CLUSTER_ID"],

            "api_key": "$WATCHER_SCALYR_API_KEY",

            "server_attributes": {
                "serverHost": "$WATCHER_CLUSTER_ID"
            },

            "implicit_metric_monitor": false,
            "implicit_agent_process_metrics_monitor": false,

            "logs": [],
            "monitors": []
          }

      ---
      apiVersion: extensions/v1beta1
      kind: DaemonSet
      metadata:
        name: logging-agent
        namespace: kube-system
        labels:
          application: logging-agent
          version: v0.10
          component: logging
      spec:
        selector:
          matchLabels:
            application: logging-agent
        template:
          metadata:
            name: logging-agent
            labels:
              application: logging-agent
              version: v0.10
              component: logging
            annotations:
              scheduler.alpha.kubernetes.io/critical-pod: ''
              scheduler.alpha.kubernetes.io/tolerations: '[{"key":"CriticalAddonsOnly", "operator":"Exists"}]'
          spec:
            containers:
            - name: log-watcher
              image: registry.opensource.zalan.do/eagleeye/kubernetes-log-watcher:0.11
              env:
              - name: CLUSTER_NODE_NAME
                valueFrom:
                  fieldRef:
                    fieldPath: spec.nodeName

              - name: WATCHER_KUBERNETES_UPDATE_CERTIFICATES
                value: "true"
              - name: WATCHER_CLUSTER_ID
                value: "{{CLUSTER_ID}}"

              - name: WATCHER_AGENTS
                value: scalyr
              - name: WATCHER_SCALYR_API_KEY
                value: "{{SCALYR_ACCESS_KEY}}"
              - name: WATCHER_SCALYR_DEST_PATH
                value: /mnt/scalyr-logs
              - name: WATCHER_SCALYR_CONFIG_PATH
                value: /mnt/scalyr-config/agent.json
              - name: WATCHER_SCALYR_JOURNALD
                value: "true"

              resources:
                limits:
                  cpu: 200m
                  memory: 200Mi
                requests:
                  cpu: 50m
                  memory: 50Mi

              volumeMounts:
              - name: containerlogs
                mountPath: /mnt/containers
                readOnly: true
              - name: scalyr-logs
                mountPath: /mnt/scalyr-logs
                readOnly: false
              - name: scalyr-config
                mountPath: /mnt/scalyr-config
                readOnly: false

            - name: scalyr-agent
              image: registry.opensource.zalan.do/eagleeye/scalyr-agent:0.1

              env:
              # Note: added for scalyr-config-base, but not needed by the scalyr-agent itself.
              - name: WATCHER_SCALYR_API_KEY
                value: "{{SCALYR_ACCESS_KEY}}"
              - name: WATCHER_CLUSTER_ID
                value: "{{CLUSTER_ID}}"

              volumeMounts:
              - name: containerlogs
                mountPath: /mnt/containers
                readOnly: true
              - name: scalyr-logs
                mountPath: /mnt/scalyr-logs
                readOnly: true
              - name: scalyr-config
                mountPath: /etc/scalyr-agent-2/
                readOnly: true
              - name: journal
                mountPath: /var/log/journal
                readOnly: true

              resources:
                limits:
                  cpu: 200m
                  memory: 500Mi
                requests:
                  cpu: 100m
                  memory: 100Mi

            volumes:
            - name: containerlogs
              hostPath:
                path: /var/lib/docker/containers

            - name: journal
              hostPath:
                path: /var/log/journal

            - name: scalyr-logs
              emptyDir: {}

            - name: scalyr-config
              configMap:
                name: scalyr-config-base
                items:
                  - key: scalyr.config
                    path: agent.json

  - path: /etc/kubernetes/manifests/rescheduler.yaml
    content: |
      apiVersion: v1
      kind: Pod
      metadata:
        name: rescheduler-v0.2.1
        namespace: kube-system
        labels:
          application: rescheduler
          version: v0.2.1
          kubernetes.io/cluster-service: "true"
          kubernetes.io/name: "Rescheduler"
      spec:
        hostNetwork: true
        containers:
        - image: registry.opensource.zalan.do/teapot/rescheduler:v0.2.1
          name: rescheduler
          # TODO: Make resource requrements depend on the size of the cluster
          resources:
            requests:
              cpu: 10m
              memory: 100Mi
          command:
          - /rescheduler
          args:
          - --running-in-cluster=false

  - path: /srv/kubernetes/manifests/deployments/app-ingress-controller.yaml
    content: |
      apiVersion: extensions/v1beta1
      kind: Deployment
      metadata:
        name: app-ingress-controller
        namespace: kube-system
        labels:
          application: app-ingress-controller
          version: v0.0.1
      spec:
        replicas: 1
        selector:
          matchLabels:
            application: app-ingress-controller
        template:
          metadata:
            labels:
              application: app-ingress-controller
              version: v0.0.1
            annotations:
              scheduler.alpha.kubernetes.io/critical-pod: ''
              scheduler.alpha.kubernetes.io/tolerations: '[{"key":"CriticalAddonsOnly", "operator":"Exists"}]'
<<<<<<< HEAD
              iam.amazonaws.com/role: {{STACK_NAME}}-{{STACK_VERSION}}-app-ingr-ctrl
=======
              iam.amazonaws.com/role: {{STACK_NAME}}-{{STACK_VERSION}}-app-ingress-controller
>>>>>>> caedf572
          spec:
            containers:
            - name: controller
              image: registry.opensource.zalan.do/teapot/kube-aws-ingress-controller:fb568ac
              env:
              - name: AWS_REGION
                value: {{REGION}}
              resources:
                limits:
                  cpu: 200m
                  memory: 200Mi
                requests:
                  cpu: 50m
                  memory: 25Mi
            - name: kubectl
              image: registry.opensource.zalan.do/teapot/hyperkube:v1.5.1_coreos.0
              command:
              - /hyperkube
              args:
              - kubectl
              - proxy
              resources:
                limits:
                  cpu: 100m
                  memory: 100Mi
                requests:
                  cpu: 25m
                  memory: 25Mi

  - path: /srv/kubernetes/manifests/storageclasses/standard.yaml
    content: |
      apiVersion: storage.k8s.io/v1beta1
      kind: StorageClass
      metadata:
        name: standard
      provisioner: kubernetes.io/aws-ebs
      parameters:
        type: gp2

  - path: /srv/kubernetes/manifests/thirdpartyresources/platform-credentials-set.yaml
    content: |
      apiVersion: extensions/v1beta1
      kind: ThirdPartyResource
      metadata:
        # NOTE: dashes are needed to get proper PlatformCredentialsSet name
        name: platform-credentials-set.zalando.org
      description: "A specification to declare needed OAuth credentials (tokens, clients) for the Zalando Platform IAM system"
      versions:
      - name: v1

  - path: /etc/kubernetes/nginx/nginx.conf
    content: |
      user nginx;
      worker_processes 1;

      error_log /dev/stdout info;

      events {
        worker_connections 1024;
      }

      http {
        default_type application/octet-stream;

        server_tokens off;
        access_log off;

        server {
          listen 8082;
          server_name _;

          location / {
            if ($request_method != GET) {
              return 403;
            }
            proxy_pass_request_body off;
            proxy_pass http://localhost:8080;
          }

          location ~ /secrets(/|$) {
            return 403 "unauthorized";
          }
        }
      }

  - path: /etc/kubernetes/ssl/ca.pem
    encoding: gzip+base64
    content: H4sIACiK/1cAA2WUWa+ySBCG7/kVc29OVJDt4rvopptFWWwWEe5E9kUFQbB//ec5X2YmmamkksqTSqqS9636+voExJph/6Vg1zdUQwE+/oZfjGUYioAUBaRKAWYDguKTCNiwaPqyqTR53kBAnuqHtZaLZzRH6ETIAc/lkIb7ljFDlbtSTCyw08A2wGCx9At3qmJvW0c+yNR5s9g1ni0ULTYKtjYqLx/2/sPIwvwNLSVYsA+OsLBPENx9RRu3UReM0TmllgtmVPxMRnhOfyaboV1+toeMUf93XawC4CiASOC7QSkOnxqDOahYNHp57YqhqI/79kg640oJo0qLAOscLNML9pK06W7RRV0/o5by02nedbZCjAXdjTp9cr6eaNquifvOETuP79cshsztXsWTMXI8wlFQT6k53kMZZfR+21labEiydJ5A1gXKQOKp3OgUamN83gqFn2A2Yy1GFc/iGSqtJdEm3o+HKQRT8yJrI9hHQ3fKTqOlN3rbtrMeefNuzeVeFayutW8cbNThOxN1bn0J5Z4Pm+p+DTXs+1WJ1T58SJZBlD3r+fQUl9ZxEkZXSjeec8+l3Vg3usc2Sloxb+QU76WluwyBMGWFkFQe54tJIp6Ex918Yrd01qWZtnnX3GK7OjZBmJyvtcSytkgMxAAC4P1tzYYPnG8JdSJBkEsYAksBPfljHHfjA6KvIQhmMGO4pv8qx/zjtB/pMMiWij3OR54bbhIe7EF8qI23iAmV3dU4zd3+slr1MGMLp5DdJHsycsdbUddAvOHoU1WttHlzrBe8LtWMqDGq28dg1jysl5MA91MWBMepdt6xfe6NajDbkZGCoLlZ4cXiuev0SlzBX08xalZurod0T9PHwO918RHnSRFCORErpFGVatle3hwO7CQwtqkfbJK+ePvlnGPz2Q+BIKb2TXastNRYojRFnevn9Ki8F93IiyjnBy69ghwr+hnpGhMui9NR0zTHRoyT5DoVc9WWE39DAa0NSvrxEbWtyR7iNgjc0zq0lJ2c0aGJ6n3UlSJDdvDASVlcwf6lPjiuedO3Yl6dy5Ev4CyXSHDcC/j1i/m5fmyj/3+E37OehiUuBAAA

  - path: /etc/kubernetes/ssl/apiserver.pem
    encoding: gzip+base64
    content: H4sIADyK/1cAA2WUybKjOBBF93xF719UMBnbLAWIWWDmYWfgIcBgGzCW8dcXfr3pqtZGobwZcSOVJ/PXr+1IUDOcf2Toh4ZqyCCEn+AvChmG0r1lGVy/MSCGBLBhnC9sr0mPSrc9oniZad1yo3mWDvCgLXmAmCH0EThqgI0gJTfIOPNxmwdsU/HoBRXgStiJJYBCiXuw2RA9Mg4SvSkdFGYvpAAOhR7rhN4u2WIUCss/gx2YkQ+JQjIl9jwLkmaqErO3E5Uv3zBFUvTjDF7I/RhTH+dS6995anJ5ahCMYYsAo8nBqAVGwSselIAXAbAzJIWAj26B21aqpyg7ur1QqZrpXWDTEvY540vPLq06WX4bMQN35fXOOa9y1a/sTajjk88zl/lOjHqq33eNfeVXOFLL63hsrsXEB7frNNcktYMVYtu4hhapQWwGd8/mZo5WmGup8ROSRjFfs5q2LH10QPmgHmCvSLOVdfwhKZZj60Uj8XmjUAJTQ6eHYqpk5vNiPcwR95q6vj25LjlbEEl1bwq2TeU9Tae5cGlueDwJshfo7uXitNZ7HcIVulcUMk5cHuwlbJm3XB/rfX3NdmEhJmIsTOwXxZm5N85dxYvkOgCvuXwZ9nrMHk/UzStNT2OMWT+LJkGMXs/7ZSL3JI/6yuU98OCUZU/JNyt8+4GIC/nO7MwnwEgCQOtwMRNcYKLgrZ0+cwKeTn++HuBky0CfVlam5yEKgZsmy7O2tUqVyCYZmvcBSfchxBkmOEtkefgAFa/FEDN56srwP28qT9GSa/GQpfFcGUbyQ2VqLnnq9+UqXPIkb6rkxdhXh8t2xuVvnfojYRW6Qo/flRav9vB6Zpw646bfXB0GBezk6mjZtA08ccu/N4WmLpQ9+M+GeBYAYP25CZD+JlEm/5IIPKnLcGmTWW0FrMz9OTWom5B7U38RWxzfsfm6cQ7bwGiBo8hnk7vXHxC0Cvd+FjCpLvK94Xdjwa2HVOwVXxwzRA1LcRyJSh/KUe653bLcKyUMZxVj2rN2uN7rddrmjgDq2j22qiqJ8GnQxvOoPO7VNZ2ontX001C8XbE88cN4fu6GylgFrliwZ2a9nRHBOko+y9jpNgvYPoqK5CKHAGhhlz/fqWqQ0/2+3Qb15C960vs3yy2bND8uL1v9Tu6C8raBPflSPtLKPGqd2Jung9cF0qQ7fpdRehAlX3Zlnf1SVr5zIrZ2+14YwYe3Un88RkvMkHLinWicWRBssIyc6p/hoe5465sRHcqKxoj62W7QUf6/8X4DpV5xig4FAAA=

  - path: /etc/kubernetes/ssl/apiserver-key.pem
    encoding: gzip+base64
    content: H4sIAFCK/1cAA22Vt66raACEe57i9OiKnIotfjLGRJM7gsnBmMzT79lb77RTzKfRSPPnz694SdHMH/cFfmxXC4An/ehS/J/xBzI0TZoqjQdAF4AjgQO2yY98hjyJNsgRS0Vj1/hDq9Ori3vzsX64k7zDpRqTfE2tCIM8tOAeTz0XVJpgaXfNw+TUv0tpawlOc+j8oBmVlS90qTXheqDXoh7yy599gfua+8E9IIJf6Ruke5gPKnI1Nd066jNzrOrIhEHjYGxgdq2T9UUqLuVAG7cVGedy86eJh+zGyJC5pCQVt3e7KE0tgoh6vV8XnpQIhr8TLdX0FnY6qb4/DzFuFvbTsbX4uSVODCLrYjoSWo1jRFR4pHBLwpFgD94pV65N6OtfjSiQ/EFVkpbYjcDuyjO7NcbYEZruY9MPZR0uA8jI6ERn9WAIHpG3ouBZVMxWzULHov4eK8dcWEJ2aCJwAA+m37KlpV6NPYiGYRREf4TolBxMp3tWV6R8g2xUp/cdwOr50UXj2ojqfIWenJ1rbXw57+bvXEpgE/TlQK/fBybvUNdsyjPvX6e3quLrI02Pc+fMPMopMU532di4omSXbuNvg7x0vjs9Hx5RjbTdphNPxofSWUaFzZ7q7cbeNSXDKOcMFYnnsAO+obMuH7RZuffBACVOQF1wgd3NV/q131dqw54E1ZWt25WO+xrqishvyEwKaSvh8zjfikerMfzGnpilDs5pLcGr0GvLXr6sYw5ncCOeDzkIL/Tdq5Xv3s62GF6uzRj8oUc6W9z4OMmde3z2w3bbfeEcqudGs0Xb+BeEEkYtWgqRvUP3kyRUsQTovAtPdsbTuZikCkw1x0+H/1SDYwdNYziuvBDnJw38DsjG14ueC/OG6ElvMv92tSTv3LhvcGnjYskQc+AzRapEeHiUvEuLeZhzAnZyekhnmcuF4EEnW4miUIWXs4tGcxtXRbei+Mw2umHGLXbm8TCa1LF2emipDVkqPAreqTKY1HQtf4mxSXpBtC1bz1AzX+VhEUa40ffcbENHTPn56QFj9h1L3nfkcsxZkTXcEWc0Pstj5RqlN8KugB5MjFZksG09/YKv9EOoGa44Pq5pR2y11arbi+9rk7GWbi1+0b3Gu62vhm4iymSgiQiKK6JgomBBQaLc1PLe4rjJRAR8pvHo8/cQSSEjsOgvMsirQWJvYDV3WczwNOJnuQEoKM7Py8GTa71j+JWyii0u31W9C2ealksxeEojjJLZ0OzdTHfSDPXYw2gcC8dqmjasQi2P5C7i2jXCnduNTw/2ztOcyOTooOaaDdybeU3t8TscqSNYv0GyIU8PUSRrfwAPFkADnJcqfYu+VTHfVunW5lYNR+crmSK8ZO7wOZeZhDdHNEIkD54RZ42CM2Wz14wZbddDyCS+MHttPQPWCN7PpG6u9DmsdgqjBHQnKPEqD3PEca16X5bFXmLrTM9dW5eZRb7JDbVGK8aoMqwCotbhjciEUWkADpaP+uWxkKrSLmLp0X0X6qTpY7Qu/lkMdd2gwtMZZh/qDvkDJgXkR1zcczFUyI1gVnZUabxhITIQxfuJi9RT/8i+UirMJfa37gvfUaHyy11OiMxFxkOxq8W3dLb5Gl74BkXPmewI2PvdZzpSPhZWQ1q14Ji/7UpH22Ele4Modcq6HqTo4pp+2qGVt41NtU+2VHt/AN98nJLywHqn9erCFh0KnrOwKgLEIP+B/l6KZIr/fzX/AqgprOSLBgAA

  - path: /etc/kubernetes/cni/net.d/10-flannel.conf
    content: |
        {
            "name": "podnet",
            "type": "flannel",
            "delegate": {
                "isDefaultGateway": true
            }
        }

  - path: /home/core/.toolboxrc
    owner: core
    content: |
        TOOLBOX_DOCKER_IMAGE=registry.opensource.zalan.do/teapot/microscope
        TOOLBOX_DOCKER_TAG=v0.0.2<|MERGE_RESOLUTION|>--- conflicted
+++ resolved
@@ -1377,11 +1377,7 @@
             annotations:
               scheduler.alpha.kubernetes.io/critical-pod: ''
               scheduler.alpha.kubernetes.io/tolerations: '[{"key":"CriticalAddonsOnly", "operator":"Exists"}]'
-<<<<<<< HEAD
               iam.amazonaws.com/role: {{STACK_NAME}}-{{STACK_VERSION}}-app-ingr-ctrl
-=======
-              iam.amazonaws.com/role: {{STACK_NAME}}-{{STACK_VERSION}}-app-ingress-controller
->>>>>>> caedf572
           spec:
             containers:
             - name: controller
