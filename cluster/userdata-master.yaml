#cloud-config
ssh_authorized_keys:
  - "ssh-rsa AAAAB3NzaC1yc2EAAAADAQABAAACAQCpzwYq1DHpE45uNin32k3KchWGHSPjGgpDrrl7d9fiP6ByIhhkeG/0sHqy9MC5r5OOsBwjlUlVZv1fZv42ei9tv94qeHL9vIMLeYGSeZLF+iqYGJAGTOMViptJb1K3OdBk6s/+nJCIA4agbKOh3E4f+EdxUMOA/rllx3dBtFv8LE2CAAFH0g5b5nGdHbOyLCI1qeG54q7zpKK/oJxWoHBSNSekVlQV0/i9DelFfOf2W6r+ugXD4h5msL9doHvpqnq0xcjJ+nc9u1FE9BwkjfgIZEmb9mDMaBUIqtEJ2TzwP3aQ+RPCmPqMGiC2/FmCnY1imhGjX13H00o1/j9Qvj/j9i7D6hNVi7/zom+yail+W6E/s1wWmkAI4yLq0VAt9M4F860m464UFUpkBw0IFzYvsyA/OoB7Az6R36ilHZ4EhCTvbP2AH5OYzE68w0+8E28Xb3cet7PSUO1qZ9DrfMzHxbiZduCgn+GgdJ5QUMiel2X8e8+7J72JBzjbvwkx5qFGRgnKI1TAhxO50LQfWerB1ND21DMYldiqTqkmyKtxsn9pZiK0QHl31Q01gUJVnHprMzj5fvMe4EH4cCB4qeddKjUQYo5javV6yL7WQB4igdQF3gLy1EC1DoC5y/3BGjMJVSDAS8rHk/o+ATpJRJvhH8fK8Es+4x68vHU0tIDoZw== cardno:000604137982"
coreos:
  update:
    reboot-strategy: "off"
  flannel:
    interface: $private_ipv4
    etcd_endpoints: http://$private_ipv4:2379
  etcd2:
    discovery-srv: {{ETCD_DISCOVERY_DOMAIN}}
    proxy: on
    advertise-client-urls: http://$private_ipv4:2379
    initial-advertise-peer-urls: http://$private_ipv4:2380
    listen-client-urls: http://0.0.0.0:2379
    listen-peer-urls: http://0.0.0.0:2380
  units:
    - name: etcd2.service
      command: start
      runtime: true

    - name: install-docker.service
      command: start
      runtime: true
      content: |
        [Service]
        Type=oneshot
        ExecStart=/opt/bin/install-docker

    - name: docker.service
      content: |
        [Unit]
        Description=Docker Application Container Engine
        Documentation=http://docs.docker.com
        After=install-docker docker.socket early-docker.target network.target
        Requires=install-docker docker.socket early-docker.target

        [Service]
        EnvironmentFile=-/run/flannel_docker_opts.env
        EnvironmentFile=/etc/profile.env
        MountFlags=slave
        ExecStart=/opt/docker/dockerd --host=fd:// $DOCKER_OPTS $DOCKER_CGROUPS $DOCKER_OPT_BIP $DOCKER_OPT_MTU $DOCKER_OPT_IPMASQ
        LimitNOFILE=1048576
        # Having non-zero Limit*s causes performance problems due to accounting overhead
        # in the kernel. We recommend using cgroups to do container-local accounting.
        LimitNPROC=infinity
        LimitCORE=infinity
        # Uncomment TasksMax if your systemd version supports .
        # Only systemd 226 and above support this version.
        TasksMax=infinity
        TimeoutStartSec=0
        # set delegate yes so that systemd does not reset the cgroups of docker containers
        Delegate=yes

        [Install]
        WantedBy=multi-user.target

      drop-ins:
        - name: 40-flannel.conf
          content: |
            [Unit]
            Requires=flanneld.service
            After=flanneld.service
            [Service]
            EnvironmentFile=/etc/kubernetes/cni/docker_opts_cni.env
        - name: 50-logging.conf
          content: |
            [Service]
            Environment="DOCKER_OPTS=--debug --log-opt=max-file=2 --log-opt=max-size=50m"

    - name: flanneld.service
      drop-ins:
        - name: 10-etcd.conf
          content: |
            [Service]
            ExecStartPre=/usr/bin/etcdctl \
            --endpoint=http://localhost:2379 set /coreos.com/network/config \
            '{ "Network": "10.2.0.0/16", "Backend": {"Type": "vxlan"}}'
    - name: kubelet.service
      command: start
      runtime: true
      content: |
        [Service]
        Environment=KUBELET_VERSION=v1.5.1_coreos.0
        Environment=KUBELET_ACI=docker://registry.opensource.zalan.do/teapot/hyperkube
        Environment="RKT_OPTS=--volume dns,kind=host,source=/etc/resolv.conf \
        --insecure-options=image \
        --mount volume=dns,target=/etc/resolv.conf \
        --volume rkt,kind=host,source=/opt/bin/host-rkt \
        --mount volume=rkt,target=/usr/bin/rkt \
        --volume var-lib-rkt,kind=host,source=/var/lib/rkt \
        --mount volume=var-lib-rkt,target=/var/lib/rkt \
        --volume stage,kind=host,source=/tmp \
        --mount volume=stage,target=/tmp \
        --volume var-log,kind=host,source=/var/log \
        --mount volume=var-log,target=/var/log"
        ExecStartPre=/usr/bin/mkdir -p /var/log/containers
        ExecStart=/usr/lib/coreos/kubelet-wrapper \
        --cni-conf-dir=/etc/kubernetes/cni/net.d \
        --network-plugin=cni \
        --container-runtime=docker \
        --rkt-path=/usr/bin/rkt \
        --register-schedulable=false \
        --allow-privileged \
        --node-labels=master=true \
        --pod-manifest-path=/etc/kubernetes/manifests \
        --cluster_dns=10.3.0.10 \
        --cluster_domain=cluster.local \
        --kubeconfig=/etc/kubernetes/kubeconfig \
        --require-kubeconfig \
        --cloud-provider=aws \
        --low-diskspace-threshold-mb=1000 \
        --feature-gates=AllAlpha=true
        Restart=always
        RestartSec=10

        [Install]
        WantedBy=multi-user.target

    - name: install-ssh-keys.service
      command: start
      enable: true
      content: |
        [Unit]
        Description=install personal SSH keys

        [Service]
        Type=oneshot
        ExecStart=/opt/bin/install-ssh-keys

    - name: install-kube-system.service
      command: start
      runtime: true
      content: |
        [Service]
        Type=oneshot
        ExecStart=/opt/bin/install-kube-system

    - name: install-microscope.service
      command: start
      runtime: true
      content: |
        [Unit]
        Requires=docker.service
        After=docker.service
        [Service]
        Type=oneshot
        ExecStart=/usr/bin/docker pull registry.opensource.zalan.do/teapot/microscope:v0.0.2

write_files:

  - path: "/etc/profile.env"
    content: |
      PATH="/opt/docker:/usr/sbin:$PATH"


  - path: "/opt/bin/install-docker"
    permissions: 0700
    owner: root:root
    content: |
      #!/bin/bash -e
      cd /opt
      curl -O https://test.docker.com/builds/Linux/x86_64/docker-1.13.0-rc2.tgz
      tar xzf docker-1.13.0-rc2.tgz


  - path: /etc/kubernetes/kubeconfig
    permissions: "0644"
    owner: core
    content: |
      apiVersion: v1
      kind: Config
      clusters:
      - name: local
        cluster:
          server: http://localhost:8080
      users:
      - name: kubelet
      contexts:
      - context:
          cluster: local
          user: kubelet

  - path: /etc/kubernetes/config/authn.yaml
    permissions: 0644
    owner: root:root
    content: |
      clusters:
        - name: authz-webhook
          cluster:
            server: http://localhost:8081/authentication
      users:
        - name: authz-webhook-client
          user:
            token: notused
      current-context: authz-webhook
      contexts:
      - context:
          cluster: authz-webhook
          user: authz-webhook-client
        name: authz-webhook

  - path: /etc/kubernetes/config/authz.yaml
    permissions: 0644
    owner: root:root
    content: |
      clusters:
        - name: authz-webhook
          cluster:
            server: http://localhost:8081/authorization
      users:
        - name: authz-webhook-client
      current-context: authz-webhook
      contexts:
      - context:
          cluster: authz-webhook
          user: authz-webhook-client
        name: authz-webhook
  - path: /opt/bin/install-kube-system
    permissions: 0700
    owner: root:root
    content: |
      #!/bin/bash -e
      until /usr/bin/curl -s -o /dev/null http://127.0.0.1:8080/version; do
          echo 'Waiting for API server..'
          sleep 10
      done

      KUBECTL="docker run --net host -v /srv/kubernetes/manifests:/srv/kubernetes/manifests:ro registry.opensource.zalan.do/teapot/hyperkube:v1.5.1_coreos.0 /hyperkube kubectl"

      for manifest in /srv/kubernetes/manifests/*/*.yaml; do
          ${KUBECTL} apply -f $manifest
      done

  - path: /opt/bin/install-docker
    permissions: 0700
    owner: root:root
    content: |
      #!/bin/bash -e
      cd /opt
      curl -O https://test.docker.com/builds/Linux/x86_64/docker-1.13.0-rc2.tgz
      tar xzf docker-1.13.0-rc2.tgz



  - path: /opt/bin/install-ssh-keys
    permissions: 0700
    owner: root:root
    content: |
      #!/bin/bash -e
      for uid in hjacobs mkerk sszuecs rdifazio mlinkhorst mlarsen tsarnowski lmineiro aryszka apfeiffer ytussupbekov; do
          /usr/bin/curl -s https://even.stups.zalan.do/public-keys/$uid/sshkey.pub -o /home/core/.ssh/authorized_keys.d/$uid
      done
      /usr/bin/update-ssh-keys

  - path: /etc/kubernetes/cni/docker_opts_cni.env
    content: |
      DOCKER_OPT_BIP=""
      DOCKER_OPT_IPMASQ=""

  - path: /opt/bin/host-rkt
    permissions: 0755
    owner: root:root
    content: |
      #!/bin/sh
      exec nsenter -m -u -i -n -p -t 1 -- /usr/bin/rkt "$@"

  - path: /etc/kubernetes/manifests/kube-proxy.yaml
    content: |
      apiVersion: v1
      kind: Pod
      metadata:
        name: kube-proxy
        namespace: kube-system
        labels:
          application: kube-proxy
          version: v1.5.1_coreos.0
        annotations:
          rkt.alpha.kubernetes.io/stage1-name-override: coreos.com/rkt/stage1-fly
      spec:
        hostNetwork: true
        containers:
        - name: kube-proxy
          image: registry.opensource.zalan.do/teapot/hyperkube:v1.5.1_coreos.0
          command:
          - /hyperkube
          - proxy
          - --master=http://127.0.0.1:8080
          - --feature-gates=AllAlpha=true
          - --v=2
          securityContext:
            privileged: true
          resources:
            requests:
              cpu: 50m
              memory: 75Mi
            limits:
              cpu: 200m
              memory: 200Mi
          volumeMounts:
          - mountPath: /etc/ssl/certs
            name: ssl-certs-host
            readOnly: true
          - mountPath: /var/run/dbus
            name: dbus
            readOnly: false
        volumes:
        - hostPath:
            path: /usr/share/ca-certificates
          name: ssl-certs-host
        - hostPath:
            path: /var/run/dbus
          name: dbus

  - path: /etc/kubernetes/manifests/kube-apiserver.yaml
    content: |
      apiVersion: v1
      kind: Pod
      metadata:
        name: kube-apiserver
        namespace: kube-system
        labels:
          application: kube-apiserver
          version: v1.5.1_coreos.0
      spec:
        hostNetwork: true
        containers:
        - name: kube-apiserver
          image: registry.opensource.zalan.do/teapot/hyperkube:v1.5.1_coreos.0
          command:
          - /hyperkube
          - apiserver
          - --bind-address=0.0.0.0
          - --insecure-bind-address=0.0.0.0
          - --etcd-servers=http://localhost:2379
          - --etcd-prefix=/registry-{{STACK_VERSION}}
          - --allow-privileged=true
          - --service-cluster-ip-range=10.3.0.0/24
          - --secure-port=443
          - --advertise-address=$private_ipv4
          - --admission-control=NamespaceLifecycle,LimitRanger,ServiceAccount,DefaultStorageClass,ResourceQuota
          - --tls-cert-file=/etc/kubernetes/ssl/apiserver.pem
          - --tls-private-key-file=/etc/kubernetes/ssl/apiserver-key.pem
          - --service-account-key-file=/etc/kubernetes/ssl/apiserver-key.pem
          - --runtime-config=extensions/v1beta1/networkpolicies=true
          - --authentication-token-webhook-config-file=/etc/kubernetes/config/authn.yaml
          - --cloud-provider=aws
          - --authorization-mode=Webhook
          - --authorization-webhook-config-file=/etc/kubernetes/config/authz.yaml
          - --runtime-config=authorization.k8s.io/v1beta1=true
          - --feature-gates=AllAlpha=true
          livenessProbe:
            httpGet:
              host: 127.0.0.1
              port: 8080
              path: /healthz
            initialDelaySeconds: 15
            timeoutSeconds: 15
          ports:
          - containerPort: 443
            hostPort: 443
            name: https
          - containerPort: 8080
            hostPort: 8080
            name: local
          volumeMounts:
          - mountPath: /etc/kubernetes/ssl
            name: ssl-certs-kubernetes
            readOnly: true
          - mountPath: /etc/ssl/certs
            name: ssl-certs-host
            readOnly: true
          - mountPath: /etc/kubernetes/config
            name: kubernetes-configs
            readOnly: true
          resources:
            requests:
              cpu: 100m
              memory: 200Mi
            limits:
              cpu: 200m
              memory: 500Mi
        - image: registry.opensource.zalan.do/teapot/k8s-authnz-webhook:v0.1.0
          name: webhook
          ports:
          - containerPort: 8081
          livenessProbe:
            httpGet:
              path: /healthcheck
              port: 8081
            initialDelaySeconds: 30
            timeoutSeconds: 5
          readinessProbe:
            httpGet:
              path: /healthcheck
              port: 8081
            initialDelaySeconds: 5
            timeoutSeconds: 5
          resources:
            limits:
              cpu: 100m
              memory: 100Mi
            requests:
              cpu: 50m
              memory: 50Mi
          env:
            - name: SHARED_SECRET
              value: {{WORKER_SHARED_SECRET}}
            - name: WEBHOOK_ADDRESS
              value: :8081
            - name: USERS_API_URL
              value: https://users.auth.zalando.com
            - name: CLUSTER_ID
              value: {{WEBHOOK_ID}}
            - name: TOKENINFO_URL
              value: https://info.services.auth.zalando.com/oauth2/tokeninfo
            - name: USER_GROUPS
              value: stups_autobahn=Administrator,stups_deployment-controller-ui=ReadOnly,credentials-provider=Administrator,credprov-kube-ops-view-read-only-token=ReadOnly
        - name: nginx
          image: registry.opensource.zalan.do/teapot/nginx:1.11.5
          resources:
            limits:
              cpu: 100m
              memory: 100Mi
            requests:
              cpu: 50m
              memory: 50Mi
          volumeMounts:
          - name: config-volume
            mountPath: /etc/nginx
        volumes:
        - hostPath:
            path: /etc/kubernetes/ssl
          name: ssl-certs-kubernetes
        - hostPath:
            path: /etc/kubernetes/config
          name: kubernetes-configs
        - hostPath:
            path: /usr/share/ca-certificates
          name: ssl-certs-host
        - hostPath:
            path: /etc/kubernetes/nginx
          name: config-volume

  - path: /etc/kubernetes/manifests/kube-controller-manager.yaml
    content: |
      apiVersion: v1
      kind: Pod
      metadata:
        name: kube-controller-manager
        namespace: kube-system
        labels:
          application: kube-controller-manager
          version: v1.5.1_coreos.0
      spec:
        containers:
        - name: kube-controller-manager
          image: registry.opensource.zalan.do/teapot/hyperkube:v1.5.1_coreos.0
          command:
          - /hyperkube
          - controller-manager
          - --master=http://127.0.0.1:8080
          - --leader-elect=true
          - --service-account-private-key-file=/etc/kubernetes/ssl/apiserver-key.pem
          - --root-ca-file=/etc/kubernetes/ssl/ca.pem
          - --cloud-provider=aws
          - --feature-gates=AllAlpha=true
          resources:
            limits:
              cpu: 200m
              memory: 200Mi
            requests:
              cpu: 100m
              memory: 100Mi
          livenessProbe:
            httpGet:
              host: 127.0.0.1
              path: /healthz
              port: 10252
            initialDelaySeconds: 15
            timeoutSeconds: 15
          volumeMounts:
          - mountPath: /etc/kubernetes/ssl
            name: ssl-certs-kubernetes
            readOnly: true
          - mountPath: /etc/ssl/certs
            name: ssl-certs-host
            readOnly: true
        hostNetwork: true
        volumes:
        - hostPath:
            path: /etc/kubernetes/ssl
          name: ssl-certs-kubernetes
        - hostPath:
            path: /usr/share/ca-certificates
          name: ssl-certs-host

  - path: /etc/kubernetes/manifests/kube-scheduler.yaml
    content: |
      apiVersion: v1
      kind: Pod
      metadata:
        name: kube-scheduler
        namespace: kube-system
        labels:
          application: kube-scheduler
          version: v1.5.1_coreos.0
      spec:
        hostNetwork: true
        containers:
        - name: kube-scheduler
          image: registry.opensource.zalan.do/teapot/hyperkube:v1.5.1_coreos.0
          command:
          - /hyperkube
          - scheduler
          - --master=http://127.0.0.1:8080
          - --leader-elect=true
          - --feature-gates=AllAlpha=true
          resources:
            limits:
              cpu: 250m
              memory: 250Mi
            requests:
              cpu: 100m
              memory: 100Mi
          livenessProbe:
            httpGet:
              host: 127.0.0.1
              path: /healthz
              port: 10251
            initialDelaySeconds: 15
            timeoutSeconds: 15

  - path: /srv/kubernetes/manifests/deployments/kube-dns.yaml
    content: |
      apiVersion: extensions/v1beta1
      kind: Deployment
      metadata:
        name: kube-dns
        namespace: kube-system
        labels:
          application: kube-dns
          version: v20
          kubernetes.io/cluster-service: "true"
      spec:
        replicas: 2
        selector:
          matchLabels:
            application: kube-dns
        template:
          metadata:
            labels:
              application: kube-dns
              version: v20
              kubernetes.io/cluster-service: "true"
            annotations:
              scheduler.alpha.kubernetes.io/critical-pod: ''
              scheduler.alpha.kubernetes.io/tolerations: '[{"key":"CriticalAddonsOnly", "operator":"Exists"}]'
          spec:
            containers:
            - name: kubedns
              image: gcr.io/google_containers/kubedns-amd64:1.8
              resources:
                limits:
                  cpu: 200m
                  memory: 200Mi
                requests:
                  cpu: 100m
                  memory: 50Mi
              livenessProbe:
                httpGet:
                  path: /healthz
                  port: 8080
                  scheme: HTTP
                initialDelaySeconds: 60
                timeoutSeconds: 5
                successThreshold: 1
                failureThreshold: 5
              readinessProbe:
                httpGet:
                  path: /readiness
                  port: 8081
                  scheme: HTTP
                initialDelaySeconds: 30
                timeoutSeconds: 5
              args:
              - --domain=cluster.local.
              - --dns-port=10053
              ports:
              - containerPort: 10053
                name: dns-local
                protocol: UDP
              - containerPort: 10053
                name: dns-tcp-local
                protocol: TCP
            - name: dnsmasq
              image: gcr.io/google_containers/kube-dnsmasq-amd64:1.4
              args:
              - --cache-size=1000
              - --no-resolv
              - --server=127.0.0.1#10053
              - --log-facility=-
              ports:
              - containerPort: 53
                name: dns
                protocol: UDP
              - containerPort: 53
                name: dns-tcp
                protocol: TCP
              resources:
                limits:
                  cpu: 100m
                  memory: 100Mi
                requests:
                  cpu: 50m
                  memory: 25Mi
            - name: healthz
              image: gcr.io/google_containers/exechealthz-amd64:1.1
              resources:
                limits:
                  cpu: 100m
                  memory: 100Mi
                requests:
                  cpu: 50m
                  memory: 25Mi
              args:
              - -cmd=nslookup kubernetes.default.svc.cluster.local 127.0.0.1 >/dev/null && nslookup kubernetes.default.svc.cluster.local 127.0.0.1:10053 >/dev/null
              - -port=8080
              - -quiet
              ports:
              - containerPort: 8080
                protocol: TCP
            dnsPolicy: Default

  - path: /srv/kubernetes/manifests/services/kube-dns.yaml
    content: |
      apiVersion: v1
      kind: Service
      metadata:
        name: kube-dns
        namespace: kube-system
        labels:
          application: kube-dns
          kubernetes.io/cluster-service: "true"
          kubernetes.io/name: "KubeDNS"
      spec:
        selector:
          application: kube-dns
        clusterIP: 10.3.0.10
        ports:
        - name: dns
          port: 53
          protocol: UDP
        - name: dns-tcp
          port: 53
          protocol: TCP

  - path: /srv/kubernetes/manifests/deployments/heapster.yaml
    content: |
      apiVersion: extensions/v1beta1
      kind: Deployment
      metadata:
        name: heapster
        namespace: kube-system
        labels:
          application: heapster
          kubernetes.io/cluster-service: "true"
          version: v1.2.0
      spec:
        replicas: 1
        selector:
          matchLabels:
            application: heapster
        template:
          metadata:
            labels:
              application: heapster
              version: v1.2.0
            annotations:
              scheduler.alpha.kubernetes.io/critical-pod: ''
              scheduler.alpha.kubernetes.io/tolerations: '[{"key":"CriticalAddonsOnly", "operator":"Exists"}]'
          spec:
            containers:
              - image: gcr.io/google_containers/heapster:v1.2.0
                name: heapster
                livenessProbe:
                  httpGet:
                    path: /healthz
                    port: 8082
                    scheme: HTTP
                  initialDelaySeconds: 180
                  timeoutSeconds: 5
                resources:
                  limits:
                    cpu: 200m
                    memory: 200Mi
                  requests:
                    cpu: 100m
                    memory: 25Mi
                command:
                  - /heapster
                  - --source=kubernetes.summary_api:''
              - image: gcr.io/google_containers/addon-resizer:1.6
                name: heapster-nanny
                resources:
                  limits:
                    cpu: 100m
                    memory: 50Mi
                  requests:
                    cpu: 25m
                    memory: 10Mi
                env:
                  - name: MY_POD_NAME
                    valueFrom:
                      fieldRef:
                        fieldPath: metadata.name
                  - name: MY_POD_NAMESPACE
                    valueFrom:
                      fieldRef:
                        fieldPath: metadata.namespace
                command:
                  - /pod_nanny
                  - --cpu=80m
                  - --extra-cpu=4m
                  - --memory=200Mi
                  - --extra-memory=4Mi
                  - --threshold=5
                  - --deployment=heapster
                  - --container=heapster
                  - --poll-period=300000
                  - --estimator=exponential

  - path: /srv/kubernetes/manifests/services/heapster.yaml
    content: |
      kind: Service
      apiVersion: v1
      metadata:
        name: heapster
        namespace: kube-system
        labels:
          application: heapster
          kubernetes.io/cluster-service: "true"
          kubernetes.io/name: "Heapster"
      spec:
        ports:
          - port: 80
            targetPort: 8082
        selector:
          application: heapster

  - path: /srv/kubernetes/manifests/deployments/kube-dashboard.yaml
    content: |
      apiVersion: extensions/v1beta1
      kind: Deployment
      metadata:
        name: kubernetes-dashboard
        namespace: kube-system
        labels:
          application: kubernetes-dashboard
          version: v1.5.0
          kubernetes.io/cluster-service: "true"
      spec:
        replicas: 1
        selector:
          matchLabels:
            application: kubernetes-dashboard
        template:
          metadata:
            labels:
              application: kubernetes-dashboard
              version: v1.5.0
              kubernetes.io/cluster-service: "true"
            annotations:
              scheduler.alpha.kubernetes.io/critical-pod: ''
              scheduler.alpha.kubernetes.io/tolerations: '[{"key":"CriticalAddonsOnly", "operator":"Exists"}]'
          spec:
            containers:
            - name: kubernetes-dashboard
              image: gcr.io/google_containers/kubernetes-dashboard-amd64:v1.5.0
              resources:
                limits:
                  cpu: 100m
                  memory: 50Mi
                requests:
                  cpu: 100m
                  memory: 50Mi
              ports:
              - containerPort: 9090
              livenessProbe:
                httpGet:
                  path: /
                  port: 9090
                initialDelaySeconds: 30
                timeoutSeconds: 30

  - path: /srv/kubernetes/manifests/services/kube-dashboard.yaml
    content: |
      apiVersion: v1
      kind: Service
      metadata:
        name: kubernetes-dashboard
        namespace: kube-system
        labels:
          application: kubernetes-dashboard
          kubernetes.io/cluster-service: "true"
      spec:
        selector:
          application: kubernetes-dashboard
        ports:
        - port: 80
          targetPort: 9090

  - path: /srv/kubernetes/manifests/deployments/secretary.yaml
    content: |
      apiVersion: extensions/v1beta1
      kind: Deployment
      metadata:
        name: secretary
        namespace: kube-system
        labels:
          application: secretary
          version: v0.2.0
      spec:
        replicas: 1
        selector:
          matchLabels:
            application: secretary
        template:
          metadata:
            labels:
              application: secretary
              version: v0.2.0
            annotations:
              scheduler.alpha.kubernetes.io/critical-pod: ''
              scheduler.alpha.kubernetes.io/tolerations: '[{"key":"CriticalAddonsOnly", "operator":"Exists"}]'
              iam.amazonaws.com/role: {{STACK_NAME}}-{{STACK_VERSION}}-app-secretary
          spec:
            containers:
            - name: gerry
              image: registry.opensource.zalan.do/teapot/gerry:v0.0.7
              args:
              - /meta/credentials
              - --application-id=secretary
              - --mint-bucket=s3://{{MINT_BUCKET}}
              volumeMounts:
              - mountPath: /meta/credentials
                name: credentials
                readOnly: false
              resources:
                limits:
                  cpu: 200m
                  memory: 100Mi
                requests:
                  cpu: 50m
                  memory: 15Mi
            - name: secretary
              image: registry.opensource.zalan.do/teapot/secretary:v0.2.0
              args:
              - --all-namespaces
              - --service-account=default
              - --interval=10m
              env:
              - name: CREDENTIALS_DIR
                value: /meta/credentials
              volumeMounts:
              - mountPath: /meta/credentials
                name: credentials
                readOnly: true
            volumes:
            - name: credentials
              emptyDir:
                medium: Memory # share a tmpfs between the two containers

  - path: /srv/kubernetes/manifests/deployments/mate.yaml
    content: |
      apiVersion: extensions/v1beta1
      kind: Deployment
      metadata:
        name: mate
        namespace: kube-system
        labels:
          application: mate
          version: v0.3.2
      spec:
        replicas: 1
        selector:
          matchLabels:
            application: mate
        template:
          metadata:
            labels:
              application: mate
              version: v0.3.2
            annotations:
              scheduler.alpha.kubernetes.io/critical-pod: ''
              scheduler.alpha.kubernetes.io/tolerations: '[{"key":"CriticalAddonsOnly", "operator":"Exists"}]'
              iam.amazonaws.com/role: {{STACK_NAME}}-{{STACK_VERSION}}-app-mate
          spec:
            containers:
            - name: mate
              image: registry.opensource.zalan.do/teapot/mate:v0.3.2
              env:
              - name: AWS_REGION
                value: {{REGION}}
              args:
              - --producer=kubernetes
              - --kubernetes-format={{.Name}}-{{.Namespace}}.{{HOSTED_ZONE}}.
              - --consumer=aws
              - --aws-record-group-id={{STACK_NAME}}-{{STACK_VERSION}}
              resources:
                limits:
                  cpu: 200m
                  memory: 200Mi
                requests:
                  cpu: 50m
                  memory: 25Mi
<<<<<<< HEAD
=======
            - name: kubectl
              image: registry.opensource.zalan.do/teapot/hyperkube:v1.5.1_coreos.0
              command:
              - /hyperkube
              args:
              - kubectl
              - proxy
              resources:
                limits:
                  cpu: 100m
                  memory: 100Mi
                requests:
                  cpu: 25m
                  memory: 25Mi
>>>>>>> caedf572

  - path: /srv/kubernetes/manifests/deployments/kube-state-metrics.yaml
    content: |
      apiVersion: extensions/v1beta1
      kind: Deployment
      metadata:
        name: kube-state-metrics
        namespace: kube-system
        labels:
          application: kube-state-metrics
          version: v0.3.3
      spec:
        replicas: 1
        selector:
          matchLabels:
            application: kube-state-metrics
        template:
          metadata:
            labels:
              application: kube-state-metrics
              version: v0.3.3
          spec:
            containers:
            - image: registry.opensource.zalan.do/teapot/kube-state-metrics:v0.3.3
              name: kube-state-metrics
              ports:
              - containerPort: 8080
              command:
              - /kube-state-metrics
              - --port=8080
              resources:
                limits:
                  cpu: 100m
                  memory: 100Mi
                requests:
                  cpu: 50m
                  memory: 25Mi

  - path: /srv/kubernetes/manifests/services/kube-state-metrics.yaml
    content: |
      apiVersion: v1
      kind: Service
      metadata:
        name: kube-state-metrics
        namespace: kube-system
        annotations:
          service.beta.kubernetes.io/aws-load-balancer-internal: 0.0.0.0/0
      spec:
        type: LoadBalancer
        ports:
        - port: 80
          protocol: TCP
          targetPort: 8080
        selector:
          application: kube-state-metrics

  - path: /srv/kubernetes/manifests/daemonsets/prometheus-node-exporter.yaml
    content: |
      apiVersion: extensions/v1beta1
      kind: DaemonSet
      metadata:
        name: prometheus-node-exporter
        labels:
          application: prometheus-node-exporter
          version: v0.12.0
          component: node-exporter
        namespace: kube-system
      spec:
        selector:
          matchLabels:
            application: prometheus-node-exporter
        template:
          metadata:
            name: prometheus-node-exporter
            labels:
              application: prometheus-node-exporter
              version: v0.12.0
              component: node-exporter
            annotations:
              scheduler.alpha.kubernetes.io/critical-pod: ''
              scheduler.alpha.kubernetes.io/tolerations: '[{"key":"CriticalAddonsOnly", "operator":"Exists"}]'
          spec:
            containers:
            - image: prom/node-exporter:0.12.0
              name: prometheus-node-exporter
              ports:
              - name: prom-node-exp
                containerPort: 9100
                hostPort: 9100
              resources:
                limits:
                  cpu: 200m
                  memory: 200Mi
                requests:
                  cpu: 25m
                  memory: 25Mi
            hostNetwork: true
            hostPID: true

  - path: /srv/kubernetes/manifests/daemonsets/skipper-ingress.yaml
    content: |
      apiVersion: extensions/v1beta1
      kind: DaemonSet
      metadata:
        name: skipper-ingress
        namespace: kube-system
        labels:
          application: skipper-ingress
          version: prerelease-ingress-3
          component: ingress
      spec:
        selector:
          matchLabels:
            application: skipper-ingress
        template:
          metadata:
            name: skipper-ingress
            labels:
              application: skipper-ingress
              version: prerelease-ingress-3
              component: ingress
            annotations:
              scheduler.alpha.kubernetes.io/critical-pod: ''
              scheduler.alpha.kubernetes.io/tolerations: '[{"key":"CriticalAddonsOnly", "operator":"Exists"}]'
          spec:
            hostNetwork: true
            containers:
            - name: skipper-ingress
              image: registry.opensource.zalan.do/teapot/skipper:prerelease-ingress-3
              ports:
              - name: ingress-port
                containerPort: 9999
                hostPort: 9999
              command: ["skipper", "-application-log-level", "DEBUG", "-kubernetes-url", "http://localhost:8001", "-address", ":9999"]
              resources:
                limits:
                  cpu: 200m
                  memory: 200Mi
                requests:
                  cpu: 25m
                  memory: 25Mi
            - name: kubectl
              image: registry.opensource.zalan.do/teapot/hyperkube:v1.5.1_coreos.0
              command:
              - /hyperkube
              args:
              - kubectl
              - proxy
              ports:
              - containerPort: 8001

  - path: /srv/kubernetes/manifests/daemonsets/kube2iam.yaml
    content: |
      apiVersion: extensions/v1beta1
      kind: DaemonSet
      metadata:
        name: kube2iam
        namespace: kube-system
        labels:
          application: kube2iam
          version: v0.3.0
      spec:
        selector:
          matchLabels:
            application: kube2iam
        template:
          metadata:
            labels:
              application: kube2iam
              version: v0.3.0
            annotations:
              scheduler.alpha.kubernetes.io/critical-pod: ''
              scheduler.alpha.kubernetes.io/tolerations: '[{"key":"CriticalAddonsOnly", "operator":"Exists"}]'
          spec:
            hostNetwork: true
            containers:
            - image: registry.opensource.zalan.do/teapot/kube2iam:0.3.0
              name: kube2iam
              args:
              - "--base-role-arn=arn:aws:iam::{{ACCOUNT_ID}}:role/"
              - --iptables=true
              - --host-ip=$(HOST_IP)
              - --verbose
              - --host-interface=cni0
              env:
              - name: HOST_IP
                valueFrom:
                  fieldRef:
                    fieldPath: status.podIP
              ports:
              - containerPort: 8181
                hostPort: 8181
                name: http
              securityContext:
                privileged: true
              resources:
                limits:
                  cpu: 100m
                  memory: 100Mi
                requests:
                  cpu: 25m
                  memory: 25Mi

  - path: /srv/kubernetes/manifests/deployments/cluster-autoscaler.yaml
    content: |
      apiVersion: extensions/v1beta1
      kind: Deployment
      metadata:
        name: cluster-autoscaler
        namespace: kube-system
        labels:
          application: cluster-autoscaler
          version: v0.3.2
      spec:
        replicas: 1
        selector:
          matchLabels:
            application: cluster-autoscaler
        template:
          metadata:
            labels:
              application: cluster-autoscaler
              version: v0.3.2
            annotations:
              scheduler.alpha.kubernetes.io/critical-pod: ''
              scheduler.alpha.kubernetes.io/tolerations: '[{"key":"CriticalAddonsOnly", "operator":"Exists"}]'
              iam.amazonaws.com/role: {{STACK_NAME}}-{{STACK_VERSION}}-app-autoscaler
          spec:
            containers:
              - image: registry.opensource.zalan.do/teapot/aws-k8s-cluster-autoscaler:0.3.2
                name: cluster-autoscaler
                resources:
                  limits:
                    cpu: 250m
                    memory: 500Mi
                  requests:
                    cpu: 100m
                    memory: 50Mi
                command:
                  - ./cluster-autoscaler
                  - --v=9
                  - --cloud-provider=aws
                  - --skip-nodes-with-local-storage=false
                  - --leader-elect=false
                env:
                  - name: AWS_REGION
                    value: {{REGION}}
                imagePullPolicy: "Always"

  - path: /srv/kubernetes/manifests/daemonsets/logging-agent.yaml
    content: |
      apiVersion: v1
      kind: ConfigMap
      metadata:
        name: scalyr-config-base
        namespace: kube-system
      data:
        scalyr.config: |
          {
            "import_vars": ["WATCHER_SCALYR_API_KEY", "WATCHER_CLUSTER_ID"],

            "api_key": "$WATCHER_SCALYR_API_KEY",

            "server_attributes": {
                "serverHost": "$WATCHER_CLUSTER_ID"
            },

            "implicit_metric_monitor": false,
            "implicit_agent_process_metrics_monitor": false,

            "logs": [],
            "monitors": []
          }

      ---
      apiVersion: extensions/v1beta1
      kind: DaemonSet
      metadata:
        name: logging-agent
        namespace: kube-system
        labels:
          application: logging-agent
          version: v0.10
          component: logging
      spec:
        selector:
          matchLabels:
            application: logging-agent
        template:
          metadata:
            name: logging-agent
            labels:
              application: logging-agent
              version: v0.10
              component: logging
            annotations:
              scheduler.alpha.kubernetes.io/critical-pod: ''
              scheduler.alpha.kubernetes.io/tolerations: '[{"key":"CriticalAddonsOnly", "operator":"Exists"}]'
          spec:
            containers:
            - name: log-watcher
              image: registry.opensource.zalan.do/eagleeye/kubernetes-log-watcher:0.11
              env:
              - name: CLUSTER_NODE_NAME
                valueFrom:
                  fieldRef:
                    fieldPath: spec.nodeName

              - name: WATCHER_KUBERNETES_UPDATE_CERTIFICATES
                value: "true"
              - name: WATCHER_CLUSTER_ID
                value: "{{CLUSTER_ID}}"

              - name: WATCHER_AGENTS
                value: scalyr
              - name: WATCHER_SCALYR_API_KEY
                value: "{{SCALYR_ACCESS_KEY}}"
              - name: WATCHER_SCALYR_DEST_PATH
                value: /mnt/scalyr-logs
              - name: WATCHER_SCALYR_CONFIG_PATH
                value: /mnt/scalyr-config/agent.json
              - name: WATCHER_SCALYR_JOURNALD
                value: "true"

              resources:
                limits:
                  cpu: 200m
                  memory: 200Mi
                requests:
                  cpu: 50m
                  memory: 50Mi

              volumeMounts:
              - name: containerlogs
                mountPath: /mnt/containers
                readOnly: true
              - name: scalyr-logs
                mountPath: /mnt/scalyr-logs
                readOnly: false
              - name: scalyr-config
                mountPath: /mnt/scalyr-config
                readOnly: false

            - name: scalyr-agent
              image: registry.opensource.zalan.do/eagleeye/scalyr-agent:0.1

              env:
              # Note: added for scalyr-config-base, but not needed by the scalyr-agent itself.
              - name: WATCHER_SCALYR_API_KEY
                value: "{{SCALYR_ACCESS_KEY}}"
              - name: WATCHER_CLUSTER_ID
                value: "{{CLUSTER_ID}}"

              volumeMounts:
              - name: containerlogs
                mountPath: /mnt/containers
                readOnly: true
              - name: scalyr-logs
                mountPath: /mnt/scalyr-logs
                readOnly: true
              - name: scalyr-config
                mountPath: /etc/scalyr-agent-2/
                readOnly: true
              - name: journal
                mountPath: /var/log/journal
                readOnly: true

              resources:
                limits:
                  cpu: 200m
                  memory: 500Mi
                requests:
                  cpu: 100m
                  memory: 100Mi

            volumes:
            - name: containerlogs
              hostPath:
                path: /var/lib/docker/containers

            - name: journal
              hostPath:
                path: /var/log/journal

            - name: scalyr-logs
              emptyDir: {}

            - name: scalyr-config
              configMap:
                name: scalyr-config-base
                items:
                  - key: scalyr.config
                    path: agent.json

  - path: /etc/kubernetes/manifests/rescheduler.yaml
    content: |
      apiVersion: v1
      kind: Pod
      metadata:
        name: rescheduler-v0.2.1
        namespace: kube-system
        labels:
          application: rescheduler
          version: v0.2.1
          kubernetes.io/cluster-service: "true"
          kubernetes.io/name: "Rescheduler"
      spec:
        hostNetwork: true
        containers:
        - image: registry.opensource.zalan.do/teapot/rescheduler:v0.2.1
          name: rescheduler
          # TODO: Make resource requrements depend on the size of the cluster
          resources:
            requests:
              cpu: 10m
              memory: 100Mi
          command:
          - /rescheduler
          args:
          - --running-in-cluster=false

  - path: /srv/kubernetes/manifests/deployments/app-ingress-controller.yaml
    content: |
      apiVersion: extensions/v1beta1
      kind: Deployment
      metadata:
        name: app-ingress-controller
        namespace: kube-system
        labels:
          application: app-ingress-controller
          version: v0.0.1
      spec:
        replicas: 1
        selector:
          matchLabels:
            application: app-ingress-controller
        template:
          metadata:
            labels:
              application: app-ingress-controller
              version: v0.0.1
            annotations:
              scheduler.alpha.kubernetes.io/critical-pod: ''
              scheduler.alpha.kubernetes.io/tolerations: '[{"key":"CriticalAddonsOnly", "operator":"Exists"}]'
              iam.amazonaws.com/role: {{STACK_NAME}}-{{STACK_VERSION}}-app-ingress-controller
          spec:
            containers:
            - name: controller
              image: registry.opensource.zalan.do/teapot/kube-aws-ingress-controller:fb568ac
              env:
              - name: AWS_REGION
                value: {{REGION}}
              resources:
                limits:
                  cpu: 200m
                  memory: 200Mi
                requests:
                  cpu: 50m
                  memory: 25Mi
            - name: kubectl
              image: registry.opensource.zalan.do/teapot/hyperkube:v1.5.1_coreos.0
              command:
              - /hyperkube
              args:
              - kubectl
              - proxy
              resources:
                limits:
                  cpu: 100m
                  memory: 100Mi
                requests:
                  cpu: 25m
                  memory: 25Mi

  - path: /srv/kubernetes/manifests/storageclasses/standard.yaml
    content: |
      apiVersion: storage.k8s.io/v1beta1
      kind: StorageClass
      metadata:
        name: standard
      provisioner: kubernetes.io/aws-ebs
      parameters:
        type: gp2

  - path: /srv/kubernetes/manifests/thirdpartyresources/platform-credentials-set.yaml
    content: |
      apiVersion: extensions/v1beta1
      kind: ThirdPartyResource
      metadata:
        # NOTE: dashes are needed to get proper PlatformCredentialsSet name
        name: platform-credentials-set.zalando.org
      description: "A specification to declare needed OAuth credentials (tokens, clients) for the Zalando Platform IAM system"
      versions:
      - name: v1

  - path: /etc/kubernetes/nginx/nginx.conf
    content: |
      user nginx;
      worker_processes 1;

      error_log /dev/stdout info;

      events {
        worker_connections 1024;
      }

      http {
        default_type application/octet-stream;

        server_tokens off;
        access_log off;

        server {
          listen 8082;
          server_name _;

          location / {
            if ($request_method != GET) {
              return 403;
            }
            proxy_pass_request_body off;
            proxy_pass http://localhost:8080;
          }

          location ~ /secrets(/|$) {
            return 403 "unauthorized";
          }
        }
      }

  - path: /etc/kubernetes/ssl/ca.pem
    encoding: gzip+base64
    content: H4sIACiK/1cAA2WUWa+ySBCG7/kVc29OVJDt4rvopptFWWwWEe5E9kUFQbB//ec5X2YmmamkksqTSqqS9636+voExJph/6Vg1zdUQwE+/oZfjGUYioAUBaRKAWYDguKTCNiwaPqyqTR53kBAnuqHtZaLZzRH6ETIAc/lkIb7ljFDlbtSTCyw08A2wGCx9At3qmJvW0c+yNR5s9g1ni0ULTYKtjYqLx/2/sPIwvwNLSVYsA+OsLBPENx9RRu3UReM0TmllgtmVPxMRnhOfyaboV1+toeMUf93XawC4CiASOC7QSkOnxqDOahYNHp57YqhqI/79kg640oJo0qLAOscLNML9pK06W7RRV0/o5by02nedbZCjAXdjTp9cr6eaNquifvOETuP79cshsztXsWTMXI8wlFQT6k53kMZZfR+21labEiydJ5A1gXKQOKp3OgUamN83gqFn2A2Yy1GFc/iGSqtJdEm3o+HKQRT8yJrI9hHQ3fKTqOlN3rbtrMeefNuzeVeFayutW8cbNThOxN1bn0J5Z4Pm+p+DTXs+1WJ1T58SJZBlD3r+fQUl9ZxEkZXSjeec8+l3Vg3usc2Sloxb+QU76WluwyBMGWFkFQe54tJIp6Ex918Yrd01qWZtnnX3GK7OjZBmJyvtcSytkgMxAAC4P1tzYYPnG8JdSJBkEsYAksBPfljHHfjA6KvIQhmMGO4pv8qx/zjtB/pMMiWij3OR54bbhIe7EF8qI23iAmV3dU4zd3+slr1MGMLp5DdJHsycsdbUddAvOHoU1WttHlzrBe8LtWMqDGq28dg1jysl5MA91MWBMepdt6xfe6NajDbkZGCoLlZ4cXiuev0SlzBX08xalZurod0T9PHwO918RHnSRFCORErpFGVatle3hwO7CQwtqkfbJK+ePvlnGPz2Q+BIKb2TXastNRYojRFnevn9Ki8F93IiyjnBy69ghwr+hnpGhMui9NR0zTHRoyT5DoVc9WWE39DAa0NSvrxEbWtyR7iNgjc0zq0lJ2c0aGJ6n3UlSJDdvDASVlcwf6lPjiuedO3Yl6dy5Ev4CyXSHDcC/j1i/m5fmyj/3+E37OehiUuBAAA

  - path: /etc/kubernetes/ssl/apiserver.pem
    encoding: gzip+base64
    content: H4sIADyK/1cAA2WUybKjOBBF93xF719UMBnbLAWIWWDmYWfgIcBgGzCW8dcXfr3pqtZGobwZcSOVJ/PXr+1IUDOcf2Toh4ZqyCCEn+AvChmG0r1lGVy/MSCGBLBhnC9sr0mPSrc9oniZad1yo3mWDvCgLXmAmCH0EThqgI0gJTfIOPNxmwdsU/HoBRXgStiJJYBCiXuw2RA9Mg4SvSkdFGYvpAAOhR7rhN4u2WIUCss/gx2YkQ+JQjIl9jwLkmaqErO3E5Uv3zBFUvTjDF7I/RhTH+dS6995anJ5ahCMYYsAo8nBqAVGwSselIAXAbAzJIWAj26B21aqpyg7ur1QqZrpXWDTEvY540vPLq06WX4bMQN35fXOOa9y1a/sTajjk88zl/lOjHqq33eNfeVXOFLL63hsrsXEB7frNNcktYMVYtu4hhapQWwGd8/mZo5WmGup8ROSRjFfs5q2LH10QPmgHmCvSLOVdfwhKZZj60Uj8XmjUAJTQ6eHYqpk5vNiPcwR95q6vj25LjlbEEl1bwq2TeU9Tae5cGlueDwJshfo7uXitNZ7HcIVulcUMk5cHuwlbJm3XB/rfX3NdmEhJmIsTOwXxZm5N85dxYvkOgCvuXwZ9nrMHk/UzStNT2OMWT+LJkGMXs/7ZSL3JI/6yuU98OCUZU/JNyt8+4GIC/nO7MwnwEgCQOtwMRNcYKLgrZ0+cwKeTn++HuBky0CfVlam5yEKgZsmy7O2tUqVyCYZmvcBSfchxBkmOEtkefgAFa/FEDN56srwP28qT9GSa/GQpfFcGUbyQ2VqLnnq9+UqXPIkb6rkxdhXh8t2xuVvnfojYRW6Qo/flRav9vB6Zpw646bfXB0GBezk6mjZtA08ccu/N4WmLpQ9+M+GeBYAYP25CZD+JlEm/5IIPKnLcGmTWW0FrMz9OTWom5B7U38RWxzfsfm6cQ7bwGiBo8hnk7vXHxC0Cvd+FjCpLvK94Xdjwa2HVOwVXxwzRA1LcRyJSh/KUe653bLcKyUMZxVj2rN2uN7rddrmjgDq2j22qiqJ8GnQxvOoPO7VNZ2ontX001C8XbE88cN4fu6GylgFrliwZ2a9nRHBOko+y9jpNgvYPoqK5CKHAGhhlz/fqWqQ0/2+3Qb15C960vs3yy2bND8uL1v9Tu6C8raBPflSPtLKPGqd2Jung9cF0qQ7fpdRehAlX3Zlnf1SVr5zIrZ2+14YwYe3Un88RkvMkHLinWicWRBssIyc6p/hoe5465sRHcqKxoj62W7QUf6/8X4DpV5xig4FAAA=

  - path: /etc/kubernetes/ssl/apiserver-key.pem
    encoding: gzip+base64
    content: H4sIAFCK/1cAA22Vt66raACEe57i9OiKnIotfjLGRJM7gsnBmMzT79lb77RTzKfRSPPnz694SdHMH/cFfmxXC4An/ehS/J/xBzI0TZoqjQdAF4AjgQO2yY98hjyJNsgRS0Vj1/hDq9Ori3vzsX64k7zDpRqTfE2tCIM8tOAeTz0XVJpgaXfNw+TUv0tpawlOc+j8oBmVlS90qTXheqDXoh7yy599gfua+8E9IIJf6Ruke5gPKnI1Nd066jNzrOrIhEHjYGxgdq2T9UUqLuVAG7cVGedy86eJh+zGyJC5pCQVt3e7KE0tgoh6vV8XnpQIhr8TLdX0FnY6qb4/DzFuFvbTsbX4uSVODCLrYjoSWo1jRFR4pHBLwpFgD94pV65N6OtfjSiQ/EFVkpbYjcDuyjO7NcbYEZruY9MPZR0uA8jI6ERn9WAIHpG3ouBZVMxWzULHov4eK8dcWEJ2aCJwAA+m37KlpV6NPYiGYRREf4TolBxMp3tWV6R8g2xUp/cdwOr50UXj2ojqfIWenJ1rbXw57+bvXEpgE/TlQK/fBybvUNdsyjPvX6e3quLrI02Pc+fMPMopMU532di4omSXbuNvg7x0vjs9Hx5RjbTdphNPxofSWUaFzZ7q7cbeNSXDKOcMFYnnsAO+obMuH7RZuffBACVOQF1wgd3NV/q131dqw54E1ZWt25WO+xrqishvyEwKaSvh8zjfikerMfzGnpilDs5pLcGr0GvLXr6sYw5ncCOeDzkIL/Tdq5Xv3s62GF6uzRj8oUc6W9z4OMmde3z2w3bbfeEcqudGs0Xb+BeEEkYtWgqRvUP3kyRUsQTovAtPdsbTuZikCkw1x0+H/1SDYwdNYziuvBDnJw38DsjG14ueC/OG6ElvMv92tSTv3LhvcGnjYskQc+AzRapEeHiUvEuLeZhzAnZyekhnmcuF4EEnW4miUIWXs4tGcxtXRbei+Mw2umHGLXbm8TCa1LF2emipDVkqPAreqTKY1HQtf4mxSXpBtC1bz1AzX+VhEUa40ffcbENHTPn56QFj9h1L3nfkcsxZkTXcEWc0Pstj5RqlN8KugB5MjFZksG09/YKv9EOoGa44Pq5pR2y11arbi+9rk7GWbi1+0b3Gu62vhm4iymSgiQiKK6JgomBBQaLc1PLe4rjJRAR8pvHo8/cQSSEjsOgvMsirQWJvYDV3WczwNOJnuQEoKM7Py8GTa71j+JWyii0u31W9C2ealksxeEojjJLZ0OzdTHfSDPXYw2gcC8dqmjasQi2P5C7i2jXCnduNTw/2ztOcyOTooOaaDdybeU3t8TscqSNYv0GyIU8PUSRrfwAPFkADnJcqfYu+VTHfVunW5lYNR+crmSK8ZO7wOZeZhDdHNEIkD54RZ42CM2Wz14wZbddDyCS+MHttPQPWCN7PpG6u9DmsdgqjBHQnKPEqD3PEca16X5bFXmLrTM9dW5eZRb7JDbVGK8aoMqwCotbhjciEUWkADpaP+uWxkKrSLmLp0X0X6qTpY7Qu/lkMdd2gwtMZZh/qDvkDJgXkR1zcczFUyI1gVnZUabxhITIQxfuJi9RT/8i+UirMJfa37gvfUaHyy11OiMxFxkOxq8W3dLb5Gl74BkXPmewI2PvdZzpSPhZWQ1q14Ji/7UpH22Ele4Modcq6HqTo4pp+2qGVt41NtU+2VHt/AN98nJLywHqn9erCFh0KnrOwKgLEIP+B/l6KZIr/fzX/AqgprOSLBgAA

  - path: /etc/kubernetes/cni/net.d/10-flannel.conf
    content: |
        {
            "name": "podnet",
            "type": "flannel",
            "delegate": {
                "isDefaultGateway": true
            }
        }

  - path: /home/core/.toolboxrc
    owner: core
    content: |
        TOOLBOX_DOCKER_IMAGE=registry.opensource.zalan.do/teapot/microscope
        TOOLBOX_DOCKER_TAG=v0.0.2<|MERGE_RESOLUTION|>--- conflicted
+++ resolved
@@ -914,23 +914,6 @@
                 requests:
                   cpu: 50m
                   memory: 25Mi
-<<<<<<< HEAD
-=======
-            - name: kubectl
-              image: registry.opensource.zalan.do/teapot/hyperkube:v1.5.1_coreos.0
-              command:
-              - /hyperkube
-              args:
-              - kubectl
-              - proxy
-              resources:
-                limits:
-                  cpu: 100m
-                  memory: 100Mi
-                requests:
-                  cpu: 25m
-                  memory: 25Mi
->>>>>>> caedf572
 
   - path: /srv/kubernetes/manifests/deployments/kube-state-metrics.yaml
     content: |
