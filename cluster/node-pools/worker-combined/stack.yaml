AWSTemplateFormatVersion: 2010-09-09
Description: Kubernetes default worker node pool
Metadata:
  Tags:
    InfrastructureComponent: "true"
    application: "kubernetes"
    component: "shared-resource"

Mappings:
  Images:
    eu-central-1:
      # Use the node pool's architecture to construct the config item name that we're using to get the AMI name.
<<<<<<< HEAD
      MachineImage: '{{ index .NodePool.ConfigItems (print "kuberuntu_image_v1_24_" .NodePool.ConfigItems.kuberuntu_distro_worker "_" .Values.InstanceInfo.Architecture) }}'
=======
      MachineImage: '{{ index .NodePool.ConfigItems (print "kuberuntu_image_v1_23_" .NodePool.ConfigItems.kuberuntu_distro_worker "_" .NodePool.ConfigItems.container_runtime "_" .Values.InstanceInfo.Architecture) }}'
>>>>>>> 518e3e81

Resources:
  AutoScalingGroup:
    CreationPolicy:
      ResourceSignal:
        Count: '0'
        Timeout: PT15M
    Properties:
      HealthCheckGracePeriod: 300
      HealthCheckType: EC2
{{ if gt (len .NodePool.InstanceTypes) 1 }}
      MixedInstancesPolicy:
        InstancesDistribution:
          OnDemandPercentageAboveBaseCapacity: {{if .NodePool.IsSpot }}0{{else}}100{{end}}
          SpotAllocationStrategy: "{{ .NodePool.ConfigItems.spot_allocation_strategy }}"
        LaunchTemplate:
          LaunchTemplateSpecification:
            LaunchTemplateId: !Ref LaunchTemplate
            Version: !GetAtt LaunchTemplate.LatestVersionNumber
          Overrides:
{{ range $type := .NodePool.InstanceTypes }}
            - InstanceType: "{{ $type }}"
{{ end }}
{{ else }}
      LaunchTemplate:
        LaunchTemplateId: !Ref LaunchTemplate
        Version: !GetAtt LaunchTemplate.LatestVersionNumber
{{ end }}
      MinSize: '{{ .NodePool.MinSize }}'
      MaxSize: '{{ .NodePool.MaxSize }}'
      Tags:
      - Key: Name
        PropagateAtLaunch: true
        Value: "{{ .NodePool.Name }} ({{ .Cluster.ID }})"
      - Key: k8s.io/role/node
        PropagateAtLaunch: true
        Value: worker
      - Key: node.kubernetes.io/role
        PropagateAtLaunch: true
        Value: worker
# only skipper-ingress node pools should be attached to Ingress Load balancer
{{- if and (eq .Cluster.ConfigItems.skipper_attach_only_to_skipper_node_pool "true") (eq (index .NodePool.ConfigItems "taints") "dedicated=skipper-ingress:NoSchedule") }}
      - Key: zalando.org/ingress-enabled
        Value: "true"
        PropagateAtLaunch: true
# only node pools without taints should be attached to Ingress Load balancer
{{- else if and (not (eq .Cluster.ConfigItems.skipper_attach_only_to_skipper_node_pool "true")) (or (not (index .NodePool.ConfigItems "taints")) (eq (index .NodePool.ConfigItems "taints") "dedicated=skipper-ingress:NoSchedule")) }}
      - Key: zalando.org/ingress-enabled
        Value: "true"
        PropagateAtLaunch: true
}}
{{- end }}
      - Key: k8s.io/cluster-autoscaler/enabled
        PropagateAtLaunch: true
        Value: ''
      - Key: k8s.io/cluster-autoscaler/node-template/label/node.kubernetes.io/role
        PropagateAtLaunch: true
        Value: worker
      - Key: k8s.io/cluster-autoscaler/node-template/label/node.kubernetes.io/node-pool
        PropagateAtLaunch: true
        Value: {{ .NodePool.Name }}
      - Key: k8s.io/cluster-autoscaler/node-template/label/lifecycle-status
        PropagateAtLaunch: true
        Value: ready
      - Key: k8s.io/cluster-autoscaler/node-template/label/aws.amazon.com/spot
        PropagateAtLaunch: true
        Value: {{if .NodePool.IsSpot }}true{{else}}false{{end}}
      - Key: k8s.io/cluster-autoscaler/node-template/resources/ephemeral-storage
        PropagateAtLaunch: false
        # 0.95 of instance storage / 0.8 * ebs_root_volume_size
        Value: "{{ .Values.InstanceInfo.AvailableStorage 0.9 (parseInt64 .NodePool.ConfigItems.ebs_root_volume_size) 858993459 }}"
      - Key: k8s.io/cluster-autoscaler/node-template/label/zalando.org/scaling-priority
        PropagateAtLaunch: true
{{- if index .NodePool.ConfigItems "scaling_priority" }}
        Value: "{{ .NodePool.ConfigItems.scaling_priority }}"
{{- else if .NodePool.IsSpot  }}
        Value: "1000"
{{- else }}
        Value: "0"
{{- end }}
{{- if index .NodePool.ConfigItems "labels"}}
  {{- range split .NodePool.ConfigItems.labels ","}}
    {{- $label := split . "="}}
      - Key: k8s.io/cluster-autoscaler/node-template/label/{{index $label 0}}
        PropagateAtLaunch: true
        Value: {{index $label 1}}
  {{- end}}
{{end}}
{{- if index .NodePool.ConfigItems "taints"}}
  {{- range split .NodePool.ConfigItems.taints ","}}
    {{- $taint := split . "="}}
      - Key: k8s.io/cluster-autoscaler/node-template/taint/{{index $taint 0}}
        PropagateAtLaunch: true
        Value: {{index $taint 1}}
  {{- end}}
{{end}}
      - Key: 'zalando.de/cluster-local-id/{{ .Cluster.LocalID }}'
        PropagateAtLaunch: true
        Value: owned
      - Key: zalando.org/pod-max-pids
        PropagateAtLaunch: true
        Value: "{{ .NodePool.ConfigItems.pod_max_pids }}"
      VPCZoneIdentifier:
{{ with $values := .Values }}
{{ range $az := $values.availability_zones }}
        - "{{ index $values.subnets $az }}"
{{ end }}
{{ end }}
    Type: 'AWS::AutoScaling::AutoScalingGroup'
  LaunchTemplate:
    Properties:
      LaunchTemplateName: '{{.Cluster.LocalID}}-{{ .NodePool.Name }}'
      LaunchTemplateData:
        BlockDeviceMappings:
        - DeviceName: /dev/sda1
          Ebs:
            DeleteOnTermination: {{.NodePool.ConfigItems.ebs_root_volume_delete_on_termination}}
            VolumeSize: {{.NodePool.ConfigItems.ebs_root_volume_size}}
            VolumeType: gp3
        NetworkInterfaces:
        - DeviceIndex: 0
          AssociatePublicIpAddress: true
          Groups:
          - !ImportValue '{{ .Cluster.ID }}:worker-security-group'
        EbsOptimized: false
        IamInstanceProfile:
          Name: !Ref AutoScalingInstanceProfile
        InstanceInitiatedShutdownBehavior: terminate
        ImageId: !FindInMap
        - Images
        - !Ref 'AWS::Region'
        - MachineImage
        InstanceType: "{{ index .NodePool.InstanceTypes 0 }}"
{{- if and .NodePool.IsSpot (eq (len .NodePool.InstanceTypes) 1) }}
        InstanceMarketOptions:
          MarketType: spot
{{ end }}
        UserData: "{{ .UserData }}"
    Type: 'AWS::EC2::LaunchTemplate'
  AutoScalingInstanceProfile:
    Properties:
      Path: /
      Roles:
      - !ImportValue '{{ .Cluster.ID }}:worker-iam-role'
    Type: 'AWS::IAM::InstanceProfile'
  AutoscalingLifecycleHook:
    Properties:
      AutoScalingGroupName: !Ref AutoScalingGroup
      LifecycleHookName: "kube-node-ready-lifecycle-hook"
      DefaultResult: CONTINUE
      HeartbeatTimeout: '600'
      LifecycleTransition: 'autoscaling:EC2_INSTANCE_LAUNCHING'
    Type: 'AWS::AutoScaling::LifecycleHook'<|MERGE_RESOLUTION|>--- conflicted
+++ resolved
@@ -10,11 +10,7 @@
   Images:
     eu-central-1:
       # Use the node pool's architecture to construct the config item name that we're using to get the AMI name.
-<<<<<<< HEAD
-      MachineImage: '{{ index .NodePool.ConfigItems (print "kuberuntu_image_v1_24_" .NodePool.ConfigItems.kuberuntu_distro_worker "_" .Values.InstanceInfo.Architecture) }}'
-=======
-      MachineImage: '{{ index .NodePool.ConfigItems (print "kuberuntu_image_v1_23_" .NodePool.ConfigItems.kuberuntu_distro_worker "_" .NodePool.ConfigItems.container_runtime "_" .Values.InstanceInfo.Architecture) }}'
->>>>>>> 518e3e81
+      MachineImage: '{{ index .NodePool.ConfigItems (print "kuberuntu_image_v1_24_" .NodePool.ConfigItems.kuberuntu_distro_worker "_" .NodePool.ConfigItems.container_runtime "_" .Values.InstanceInfo.Architecture) }}'
 
 Resources:
   AutoScalingGroup:
