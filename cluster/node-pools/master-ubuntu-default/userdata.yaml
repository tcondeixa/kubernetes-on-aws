#cloud-config
runcmd:
  - [ systemctl, start, gen-controller-manager-config.service ]
{{ if ne .Cluster.ConfigItems.etcd_proxy_as_sidecar "true"}}
  - [ systemctl, start, etcd-member.service ]
{{ end }}

write_files:
{{ if ne .Cluster.ConfigItems.etcd_proxy_as_sidecar "true"}}
  - owner: root:root
    path: /etc/etcd-member/environment
    content: |
      ETCD_ENDPOINT={{ .Cluster.ConfigItems.etcd_endpoints }}
{{ end }}

  - owner: root:root
    path: /etc/kubernetes/secrets.env
    content: |
      NODEPOOL_TAINTS=node-role.kubernetes.io/master=:NoSchedule{{if index .NodePool.ConfigItems "taints"}},{{.NodePool.ConfigItems.taints}}{{end}}
      NODE_LABELS=node-role.kubernetes.io/master,kubernetes.io/role=master,master=true,node.kubernetes.io/distro=ubuntu,cluster-lifecycle-controller.zalan.do/decommission-priority=999,cluster-lifecycle-controller.zalan.do/replacement-strategy=ensure-minimum-healthy-nodes,{{ .Values.node_labels }}{{if index .NodePool.ConfigItems "labels"}},{{.NodePool.ConfigItems.labels}}{{end}}
      NODEPOOL_NAME={{ .NodePool.Name }}
      KUBELET_ROLE=master

  - owner: root:root
    path: /var/run/s3-certs.env
    content: |
      S3_CERTS_BUCKET={{ .S3GeneratedFilesPath }}
      AWS_DEFAULT_REGION={{ .Cluster.Region }}

  - owner: root:root
    path: /etc/kubernetes/kubeconfig
    content: |
      apiVersion: v1
      kind: Config
      clusters:
      - name: local
        cluster:
          server: http://127.0.0.1:8080
      users:
      - name: kubelet
      contexts:
      - context:
          cluster: local
          user: kubelet

  - owner: root:root
    path: /etc/kubernetes/config/kubelet.yaml
    content: |
      # https://github.com/kubernetes/kubernetes/blob/v1.13.6/staging/src/k8s.io/kubelet/config/v1beta1/types.go
      apiVersion: kubelet.config.k8s.io/v1beta1
      kind: KubeletConfiguration
      staticPodPath: "/etc/kubernetes/manifests"
      clusterDomain: cluster.local
{{- if not (index .Cluster.ConfigItems "enable_cfs_quota") }}
      cpuCFSQuota: false
{{- end }}
{{- if ne .NodePool.ConfigItems.pod_max_pids "-1" }}
      featureGates:
        SupportPodPidsLimit: true
      podPidsLimit: {{ .NodePool.ConfigItems.pod_max_pids }}
{{- end }}
      maxPods: {{ .Cluster.ConfigItems.node_max_pods }}
      healthzPort: 10248
      healthzBindAddress: "0.0.0.0"
      tlsCertFile: "/etc/kubernetes/ssl/worker.pem"
      tlsPrivateKeyFile: "/etc/kubernetes/ssl/worker-key.pem"
      eventRecordQPS: 50
      eventBurst: 50
      kubeAPIQPS: 50
      kubeAPIBurst: 50
      systemReserved:
        cpu: "100m"
        memory: "164Mi"
      kubeReserved:
        cpu: "100m"
        memory: "282Mi"
      authentication:
        anonymous:
          enabled: true
        webhook:
          enabled: true
          cacheTTL: "2m"
        x509:
          clientCAFile: "/etc/kubernetes/ssl/ca.pem"
      authorization:
        mode: AlwaysAllow
        webhook:
          cacheAuthorizedTTL: "5m"
          cacheUnauthorizedTTL: "30s"
      readOnlyPort: 10255 # TODO: remove after complete rollout of webhook auth

  - owner: root:root
    path: /etc/kubernetes/manifests/kube-apiserver.yaml
    content: |
      apiVersion: v1
      kind: Pod
      metadata:
        name: kube-apiserver
        namespace: kube-system
        labels:
          application: kube-apiserver
        annotations:
          kubernetes-log-watcher/scalyr-parser: |
            [{"container": "webhook", "parser": "json-structured-log"}]
      spec:
        priorityClassName: system-node-critical
        tolerations:
        - key: node-role.kubernetes.io/master
          effect: NoSchedule
        hostNetwork: true
        containers:
        - name: kube-apiserver
          image: nonexistent.zalan.do/teapot/kube-apiserver:fixed
          args:
          - --apiserver-count={{ .Values.apiserver_count }}
          - --bind-address=0.0.0.0
          - --insecure-bind-address=0.0.0.0
          - --etcd-servers=http://127.0.0.1:2379
          - --etcd-prefix={{ .Cluster.ConfigItems.apiserver_etcd_prefix }}
          - --storage-backend=etcd3
          - --storage-media-type=application/vnd.kubernetes.protobuf
          - --allow-privileged=true
          - --service-cluster-ip-range=10.3.0.0/16
          - --secure-port=443
          - --enable-admission-plugins=NamespaceLifecycle,LimitRanger,ServiceAccount,DefaultStorageClass,DefaultTolerationSeconds,MutatingAdmissionWebhook,ValidatingAdmissionWebhook,ResourceQuota,PodSecurityPolicy,ImagePolicyWebhook,Priority,ExtendedResourceToleration
          - --tls-cert-file=/etc/kubernetes/ssl/apiserver.pem
          - --tls-private-key-file=/etc/kubernetes/ssl/apiserver-key.pem
          - --service-account-key-file=/etc/kubernetes/ssl/service-account-public-key.pem
          - --runtime-config=extensions/v1beta1/networkpolicies=true,batch/v2alpha1=true,policy/v1beta1/podsecuritypolicy=true,imagepolicy.k8s.io/v1alpha1=true,authorization.k8s.io/v1beta1=true,scheduling.k8s.io/v1alpha1=true,admissionregistration.k8s.io/v1beta1=true
          - --authentication-token-webhook-config-file=/etc/kubernetes/config/authn.yaml
          - --authentication-token-webhook-cache-ttl=10s
          - --cloud-provider=aws
          - --authorization-mode=Webhook,RBAC
          - --authorization-webhook-config-file=/etc/kubernetes/config/authz.yaml
          - --admission-control-config-file=/etc/kubernetes/config/image-policy-webhook.yaml
          - --feature-gates=TaintNodesByCondition={{.Cluster.ConfigItems.experimental_schedule_daemonset_pods}},ScheduleDaemonSetPods={{.Cluster.ConfigItems.experimental_schedule_daemonset_pods}},TTLAfterFinished=true,CustomResourceWebhookConversion={{.Cluster.ConfigItems.custom_resource_webhook_conversion}}
          - --anonymous-auth=false
          {{ if or (eq .Cluster.Environment "production") (index .Cluster.ConfigItems "audittrail_url") }}
          - --audit-webhook-config-file=/etc/kubernetes/config/audit.yaml
          - --audit-webhook-mode=batch
          - --audit-webhook-version=audit.k8s.io/v1beta1
          - --audit-policy-file=/etc/kubernetes/config/audit-policy.yaml
          {{ end }}
          {{ if eq .Cluster.Environment "e2e" }}
          - --audit-log-path=/var/log/kube-audit.log
          - --audit-log-maxage=0
          - --audit-log-maxbackup=0
          - --audit-policy-file=/etc/kubernetes/config/audit-policy.yaml
          {{ end }}
          # enable aggregated apiservers
          - --client-ca-file=/etc/kubernetes/ssl/ca.pem
          - --requestheader-client-ca-file=/etc/kubernetes/ssl/ca.pem
          - --requestheader-allowed-names=aggregator
          - --requestheader-extra-headers-prefix=X-Remote-Extra-
          - --requestheader-group-headers=X-Remote-Group
          - --requestheader-username-headers=X-Remote-User
          - --proxy-client-cert-file=/etc/kubernetes/ssl/proxy-client.pem
          - --proxy-client-key-file=/etc/kubernetes/ssl/proxy-client-key.pem
          # kubelet authentication
          - --kubelet-certificate-authority=/etc/kubernetes/ssl/ca.pem
          - --kubelet-client-certificate=/etc/kubernetes/ssl/kubelet-client.pem
          - --kubelet-client-key=/etc/kubernetes/ssl/kubelet-client-key.pem
          livenessProbe:
            httpGet:
              host: 127.0.0.1
              port: 8080
              path: /healthz
            initialDelaySeconds: 120
            timeoutSeconds: 15
          ports:
          - containerPort: 443
            hostPort: 443
            name: https
          - containerPort: 8080
            hostPort: 8080
            name: local
          volumeMounts:
          - mountPath: /etc/kubernetes/ssl
            name: ssl-certs-kubernetes
            readOnly: true
          - mountPath: /etc/kubernetes/config
            name: kubernetes-configs
            readOnly: true
          resources:
            requests:
              cpu: 100m
              memory: 200Mi
        - image: registry.opensource.zalan.do/teapot/admission-controller:master-28
          name: admission-controller
          readinessProbe:
            httpGet:
              scheme: HTTPS
              path: /healthz
              port: 8085
            initialDelaySeconds: 5
            timeoutSeconds: 5
          resources:
            requests:
              cpu: 50m
              memory: 100Mi
          args:
            - --address=:8085
            - --master=http://127.0.0.1:8080
            - --tls-cert-file=/etc/kubernetes/ssl/admission-controller.pem
            - --tls-key-file=/etc/kubernetes/ssl/admission-controller-key.pem
            - --pod-default-cpu-request={{ .Cluster.ConfigItems.teapot_admission_controller_default_cpu_request }}
            - --pod-default-memory-request={{ .Cluster.ConfigItems.teapot_admission_controller_default_memory_request }}
            - --pod-ignore-namespaces={{ .Cluster.ConfigItems.teapot_admission_controller_ignore_namespaces }}
            - --pod-dns-ndots={{ .Cluster.ConfigItems.teapot_admission_controller_ndots }}
{{- if eq .Cluster.ConfigItems.teapot_admission_controller_process_resources "true" }}
            - --pod-process-resources
{{- end }}
{{- if eq .Cluster.ConfigItems.teapot_admission_controller_inject_environment_variables "true" }}
            - --pod-enable-env-inject
            - --pod-inject-env=_PLATFORM_ACCOUNT={{ .Cluster.Alias }}
            - --pod-inject-env=_PLATFORM_OPENTRACING_TAG_ACCOUNT={{ .Cluster.Alias }}
            - --pod-inject-env=_PLATFORM_OPENTRACING_LIGHTSTEP_COLLECTOR_PORT=8443
            - --pod-inject-env=_PLATFORM_OPENTRACING_LIGHTSTEP_COLLECTOR_HOST=tracing.stups.zalan.do
            - --pod-inject-env=_PLATFORM_OPENTRACING_LIGHTSTEP_ACCESS_TOKEN={{ .ConfigItems.lightstep_token }}
{{- if eq .Cluster.Environment "e2e" }}
              - --pod-inject-env=_PLATFORM_E2E=injected
{{- end }}
{{- end }}
{{- if eq .Cluster.ConfigItems.experimental_schedule_daemonset_pods "true" }}
            - --node-add-not-ready-taint
{{- end }}
{{- if eq .Cluster.ConfigItems.teapot_admission_controller_validate_application_label "true" }}
            - --validate-application-label
            - --validate-application-label-min-creation-time={{ .Cluster.ConfigItems.teapot_admission_controller_application_min_creation_time }}
            - --application-registry-url=http://127.0.0.1:8285/
{{- end }}
            - --resource-cutoff-timestamp={{ .Cluster.ConfigItems.teapot_admission_controller_resource_cutoff_timestamp }}
          ports:
            - containerPort: 8085
          volumeMounts:
            - mountPath: /etc/kubernetes/ssl
              name: ssl-certs-kubernetes
              readOnly: true
        - image: registry.opensource.zalan.do/teapot/k8s-authnz-webhook:v0.5.8
          name: webhook
          ports:
          - containerPort: 8081
          livenessProbe:
            httpGet:
              path: /healthcheck
              port: 8081
            initialDelaySeconds: 30
            timeoutSeconds: 5
          readinessProbe:
            httpGet:
              path: /healthcheck
              port: 8081
            initialDelaySeconds: 5
            timeoutSeconds: 5
          resources:
            requests:
              cpu: 50m
              memory: 50Mi
          args:
            - --tokens-file=/etc/kubernetes/config/tokenfile.csv
          env:
            - name: TEAMS_API_URL
              value: https://teams.auth.zalando.com
            - name: CLUSTER_ID
              value: {{if index .Cluster.ConfigItems "webhook_id"}}{{ .Cluster.ConfigItems.webhook_id }}{{else}}{{ .Cluster.ID }}{{end}}
            - name: TOKEN_INTROSPECTION_URL
              value: http://127.0.0.1:{{ if eq .Cluster.Environment "production" }}9021{{else}}9023{{end}}/oauth2/introspect
            - name: USER_GROUPS
              value: kubelet=system:masters,stups_cluster-lifecycle-manager=system:masters
            - name: BUSINESS_PARTNER_IDS
              value: {{ .Cluster.ConfigItems.apiserver_business_partner_ids }}
          volumeMounts:
          - mountPath: /etc/kubernetes/config
            name: kubernetes-configs
            readOnly: true
        - image: registry.opensource.zalan.do/foundation/platform-iam-tokeninfo:2fca26c
          name: tokeninfo
          ports:
            - containerPort: 9021
          livenessProbe:
            httpGet:
              path: /health
              port: 9021
            periodSeconds: 3
            failureThreshold: 2
          readinessProbe:
            httpGet:
              path: /health
              port: 9021
            periodSeconds: 3
            failureThreshold: 2
          resources:
            requests:
              cpu: 50m
              memory: 20Mi
          env:
            - name: OPENID_PROVIDER_CONFIGURATION_URL
              value: https://identity.zalando.com/.well-known/openid-configuration
            - name: ENABLE_INTROSPECTION
              value: "true"
{{ if ne .Cluster.Environment "production" }}
        - name: tokeninfo-sandbox
          image: registry.opensource.zalan.do/foundation/platform-iam-tokeninfo:2fca26c
          ports:
          - containerPort: 9022
          livenessProbe:
            httpGet:
              path: /health
              port: 9022
            periodSeconds: 3
            failureThreshold: 2
          readinessProbe:
            httpGet:
              path: /health
              port: 9022
            periodSeconds: 3
            failureThreshold: 2
          resources:
            requests:
              cpu: 50m
              memory: 20Mi
          env:
          - name: OPENID_PROVIDER_CONFIGURATION_URL
            value: https://sandbox.identity.zalando.com/.well-known/openid-configuration
          - name: ENABLE_INTROSPECTION
            value: "true"
          - name: ISSUER
            value: "https://sandbox.identity.zalando.com"
          - name: LISTEN_ADDRESS
            value: ":9022"
        - name: skipper-tokeninfo-bridge
          image: registry.opensource.zalan.do/pathfinder/skipper:v0.10.243
          args:
          - skipper
          - -address=:9023
          - -inline-routes
          - |
            health: Path("/healthz") -> inlineContent("ok") -> <shunt>;
            q2h: Path("/oauth2/introspect") && QueryParam("token")
              -> queryToHeader("token", "Authorization", "Bearer %s")
              -> setRequestHeader("X-Checking-JWT", "true")
              -> <loopback>;
            prod: Path("/oauth2/introspect") && QueryParam("token") && Header("X-Checking-JWT", "true") && JWTPayloadAllKV("iss", "https://identity.zalando.com")
              -> dropRequestHeader("Authorization") -> dropRequestHeader("X-Checking-JWT")
              -> "http://127.0.0.1:9021/oauth2/introspect";
            sandbox: Path("/oauth2/introspect") && QueryParam("token") && Header("X-Checking-JWT", "true") && JWTPayloadAllKV("iss", "https://sandbox.identity.zalando.com")
              -> dropRequestHeader("Authorization") -> dropRequestHeader("X-Checking-JWT")
              -> "http://127.0.0.1:9022/oauth2/introspect";
            fallback1: Path("/oauth2/introspect") && QueryParam("token") && Header("X-Checking-JWT", "true")
              -> inlineContent("{\"active\":false}") -> <shunt>;
            fallback2: Path("/oauth2/introspect")
              -> inlineContent("{\"active\":false}") -> <shunt>;
          ports:
          - containerPort: 9023
          readinessProbe:
            httpGet:
              path: /healthz
              port: 9023
            timeoutSeconds: 5
          resources:
            requests:
              cpu: 100m
              memory: 20Mi
{{ end }}
<<<<<<< HEAD
        - image: registry.opensource.zalan.do/teapot/image-policy-webhook:v0.5.2
=======
        - image: registry.opensource.zalan.do/teapot/image-policy-webhook:0.5.3
>>>>>>> 989762f5
          name: image-policy-webhook
          args:
          - --policy={{ .Cluster.ConfigItems.image_policy }}
          - --failure-policy=fail
          ports:
          - containerPort: 8083
        - name: nginx
          image: registry.opensource.zalan.do/teapot/nginx:1.12.1
          ports:
          - containerPort: 8082
          resources:
            requests:
              cpu: 5m
              memory: 50Mi
          volumeMounts:
          - name: config-volume
            mountPath: /etc/nginx
        - name: skipper-proxy
          image: registry.opensource.zalan.do/pathfinder/skipper:v0.10.243
          args:
          - skipper
          - -address=:8443
          - -tls-cert=/etc/kubernetes/ssl/apiserver.pem
          - -tls-key=/etc/kubernetes/ssl/apiserver-key.pem
          - -insecure
          - -experimental-upgrade
          - -runtime-metrics
          - -enable-connection-metrics
          - -enable-prometheus-metrics
          - -write-timeout-server=60m
          - -inline-routes
          - |
            s: JWTPayloadAllKV("iss", "kubernetes/serviceaccount")
              -> enableAccessLog()
              -> {{ if eq .ConfigItems.allow_external_service_accounts "true" }}"https://127.0.0.1:443"{{ else }}status(401) -> <shunt>{{ end }};
            h: Path("/kube-system/healthz")
              -> setPath("/healthz")
              -> disableAccessLog()
              -> "http://127.0.0.1:8080";
            all: *
              -> disableAccessLog()
              -> "https://127.0.0.1:443";
          ports:
          - containerPort: 8443
          readinessProbe:
            httpGet:
              scheme: HTTPS
              path: /kube-system/healthz
              port: 8443
            timeoutSeconds: 5
          resources:
            requests:
              cpu: 100m
              memory: 250Mi
          securityContext:
            readOnlyRootFilesystem: true
            runAsNonRoot: true
            runAsUser: 1000
          volumeMounts:
          - mountPath: /etc/kubernetes/ssl
            name: ssl-certs-kubernetes
            readOnly: true
{{ if eq .Cluster.ConfigItems.etcd_proxy_as_sidecar "true"}}
        - name: etcd-proxy
          image: registry.opensource.zalan.do/teapot/etcd-proxy:master-3
          args:
          - {{ .Cluster.ConfigItems.etcd_endpoints }}
          ports:
          - containerPort: 2379
          resources:
            requests:
              cpu: 25m
              memory: 25Mi
{{ end }}
        volumes:
        - hostPath:
            path: /etc/kubernetes/ssl
          name: ssl-certs-kubernetes
        - hostPath:
            path: /etc/kubernetes/config
          name: kubernetes-configs
        - hostPath:
            path: /etc/kubernetes/nginx
          name: config-volume

  - owner: root:root
    path: /etc/kubernetes/manifests/kube-controller-manager.yaml
    content: |
      apiVersion: v1
      kind: Pod
      metadata:
        name: kube-controller-manager
        namespace: kube-system
        labels:
          application: kube-controller-manager
      spec:
        priorityClassName: system-node-critical
        tolerations:
        - key: node-role.kubernetes.io/master
          effect: NoSchedule
        containers:
        - name: kube-controller-manager
          image: nonexistent.zalan.do/teapot/kube-controller-manager:fixed
          args:
          - --kubeconfig=/etc/kubernetes/controller-kubeconfig
          - --leader-elect=true
          - --service-account-private-key-file=/etc/kubernetes/ssl/service-account-private-key.pem
          - --root-ca-file=/etc/kubernetes/ssl/ca.pem
          - --cloud-provider=aws
          - --cloud-config=/etc/kubernetes/cloud-config.ini
          - --feature-gates=TaintNodesByCondition={{.Cluster.ConfigItems.experimental_schedule_daemonset_pods}},ScheduleDaemonSetPods={{.Cluster.ConfigItems.experimental_schedule_daemonset_pods}},TTLAfterFinished=true
          - --horizontal-pod-autoscaler-use-rest-clients=true
          - --use-service-account-credentials=true
          - --configure-cloud-routes=false
          - --allocate-node-cidrs=true
          - --cluster-cidr=10.2.0.0/16
          - --node-cidr-mask-size={{ .Cluster.ConfigItems.node_cidr_mask_size }}
          - --kube-api-qps=50
          - --terminated-pod-gc-threshold=500
          - --horizontal-pod-autoscaler-use-rest-clients=true
          - --horizontal-pod-autoscaler-downscale-delay={{ .Cluster.ConfigItems.horizontal_pod_autoscaler_downscale_delay }}
          - --horizontal-pod-autoscaler-sync-period={{ .Cluster.ConfigItems.horizontal_pod_autoscaler_sync_period }}
          - --horizontal-pod-autoscaler-tolerance={{ .Cluster.ConfigItems.horizontal_pod_autoscaler_tolerance }}
          - --horizontal-pod-autoscaler-upscale-delay={{ .Cluster.ConfigItems.horizontal_pod_autoscaler_upscale_delay }}
          resources:
            requests:
              cpu: 100m
              memory: 100Mi
          livenessProbe:
            httpGet:
              host: 127.0.0.1
              path: /healthz
              port: 10252
            initialDelaySeconds: 15
            timeoutSeconds: 15
          volumeMounts:
          - mountPath: /etc/kubernetes/ssl
            name: ssl-certs-kubernetes
            readOnly: true
          - mountPath: /etc/kubernetes
            name: kubeconfig
            readOnly: true
        hostNetwork: true
        volumes:
        - hostPath:
            path: /etc/kubernetes/ssl
          name: ssl-certs-kubernetes
        - hostPath:
            path: /etc/kubernetes
          name: kubeconfig

  - owner: root:root
    path: /etc/kubernetes/manifests/kube-scheduler.yaml
    content: |
      apiVersion: v1
      kind: Pod
      metadata:
        name: kube-scheduler
        namespace: kube-system
        labels:
          application: kube-scheduler
      spec:
        priorityClassName: system-node-critical
        tolerations:
        - key: node-role.kubernetes.io/master
          effect: NoSchedule
        hostNetwork: true
        containers:
        - name: kube-scheduler
          image: nonexistent.zalan.do/teapot/kube-scheduler:fixed
          args:
          - --master=http://127.0.0.1:8080
          - --leader-elect=true
          - --feature-gates=TaintBasedEvictions=true,TaintNodesByCondition={{.Cluster.ConfigItems.experimental_schedule_daemonset_pods}},ScheduleDaemonSetPods={{.Cluster.ConfigItems.experimental_schedule_daemonset_pods}}
          env:
          - name: KUBE_MAX_PD_VOLS
            value: "26"
          resources:
            requests:
              cpu: 100m
              memory: 100Mi
          livenessProbe:
            httpGet:
              host: 127.0.0.1
              path: /healthz
              port: 10251
            initialDelaySeconds: 15
            timeoutSeconds: 15

  - owner: root:root
    path: /etc/kubernetes/config/tokenfile.csv
    content: |
      {{ .Cluster.ConfigItems.worker_shared_secret }},kubelet,kubelet

  - owner: root:root
    path: /etc/kubernetes/config/image-policy-webhook.yaml
    content: |
      imagePolicy:
        kubeConfigFile: /etc/kubernetes/config/image-policy-webhook-kubeconfig.yaml
        allowTTL: 2
        denyTTL: 2
        retryBackoff: 500
        defaultAllow: false

  - owner: root:root
    path: /etc/kubernetes/config/image-policy-webhook-kubeconfig.yaml
    content: |
      clusters:
        - name: image-policy-webhook
          cluster:
            server: http://127.0.0.1:8083/admit
      users:
        - name: image-policy-webhook
      current-context: image-policy-webhook
      contexts:
      - context:
          cluster: image-policy-webhook
          user: image-policy-webhook
        name: image-policy-webhook

  - owner: root:root
    path: /etc/kubernetes/config/audit.yaml
    content: |
      apiVersion: v1
      kind: Config
      clusters:
      - name: audit
        cluster:
          server: http://127.0.0.1:8889/audit
      contexts:
      - name: audit
        context:
          cluster: audit
          user: audit
      current-context: audit

  - owner: root:root
    path: /etc/kubernetes/config/audit-policy.yaml
    content: |
      apiVersion: audit.k8s.io/v1beta1
      kind: Policy
      rules:
        # The following requests were manually identified as high-volume and low-risk,
        # so drop them.
        - level: None
          users: ["system:kube-proxy"]
          verbs: ["watch"]
          resources:
            - group: "" # core
              resources: ["endpoints", "services", "services/status"]
        # don't audit any kubelet events
        # only enable it in e2e because we use kubelet as the identity for running e2e
        {{ if ne .Cluster.Environment "e2e" }}
        - level: None
          users: ["kubelet"] # legacy kubelet identity
        {{ end }}
        # don't audit events from the system:unsecured user. This is the user
        # used when connecting to the apiserver over localhost, and will
        # usuaully be done by the local kubelet.
        - level: None
          users: ["system:unsecured"]
        # don't audit events from the system:apiserver user
        - level: None
          users: ["system:apiserver"]
        {{ if eq .ConfigItems.audit_pod_events "true" }}
        # audit pod events
        - level: Request
          omitStages:
            - "RequestReceived"
          verbs: ["create", "delete", "update", "patch", "deletecollection"]
          resources:
            - group: "" # core
              resources: ["pods"]
        {{ end }}
        # don't audit any kube-controller-manager events
        - level: None
          users: ["system:kube-controller-manager"]
        # Don't audit events from system users in kube-system
        - level: None
          userGroups: ["system:serviceaccounts:kube-system"]
        # Don't audit events from high traffic infrastructure components
        - level: None
          users: ["credentials-provider"]
        - level: None
          userGroups: ["system:nodes"]
          verbs: ["get"]
          resources:
            - group: "" # core
              resources: ["nodes", "nodes/status"]
        - level: None
          users:
            - system:kube-controller-manager
            - system:kube-scheduler
            - system:serviceaccount:kube-system:endpoint-controller
          verbs: ["get", "update"]
          namespaces: ["kube-system"]
          resources:
            - group: "" # core
              resources: ["endpoints"]
        - level: None
          users: ["system:apiserver"]
          verbs: ["get"]
          resources:
            - group: "" # core
              resources: ["namespaces", "namespaces/status", "namespaces/finalize"]
        # Don't log HPA fetching metrics.
        - level: None
          users:
            - system:kube-controller-manager
          verbs: ["get", "list"]
          resources:
            - group: "metrics.k8s.io"
        # Don't log these read-only URLs.
        - level: None
          nonResourceURLs:
            - /healthz*
            - /version
            - /swagger*
        # Don't log events requests.
        - level: None
          resources:
            - group: "" # core
              resources: ["events"]
        # Secrets, ConfigMaps, and TokenReviews can contain sensitive & binary data,
        # so only log at the Metadata level.
        - level: Metadata
          resources:
            - group: "" # core
              resources: ["secrets", "configmaps"]
            - group: authentication.k8s.io
              resources: ["tokenreviews"]
          omitStages:
            - "RequestReceived"
        # Don't audit read-only events.
        - level: None
          verbs: ["watch", "list", "get"]
        # Default level for all other requests.
        - level: Request
          omitStages:
            - "RequestReceived"<|MERGE_RESOLUTION|>--- conflicted
+++ resolved
@@ -362,11 +362,7 @@
               cpu: 100m
               memory: 20Mi
 {{ end }}
-<<<<<<< HEAD
-        - image: registry.opensource.zalan.do/teapot/image-policy-webhook:v0.5.2
-=======
         - image: registry.opensource.zalan.do/teapot/image-policy-webhook:0.5.3
->>>>>>> 989762f5
           name: image-policy-webhook
           args:
           - --policy={{ .Cluster.ConfigItems.image_policy }}
