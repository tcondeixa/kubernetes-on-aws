#cloud-config
write_files:
  - owner: root:root
    path: /etc/kubernetes/secrets.env
    content: |
      NODEPOOL_TAINTS=node.kubernetes.io/role=master:NoSchedule{{if index .NodePool.ConfigItems "taints"}},{{.NodePool.ConfigItems.taints}}{{end}}
      NODE_LABELS=master=true,node.kubernetes.io/exclude-from-external-load-balancers,node.kubernetes.io/distro=ubuntu,cluster-lifecycle-controller.zalan.do/decommission-priority=999,{{ .Values.node_labels }}{{if index .NodePool.ConfigItems "labels"}},{{.NodePool.ConfigItems.labels}}{{end}}
      NODEPOOL_NAME={{ .NodePool.Name }}
      KUBELET_ROLE=master

  - owner: root:root
    path: /etc/kuberuntu/s3-certs.env
    content: |
      S3_CERTS_BUCKET={{ .S3GeneratedFilesPath }}
      AWS_DEFAULT_REGION={{ .Cluster.Region }}

  - owner: root:root
    path: /etc/kubernetes/config/kubelet.yaml
    content: |
      # https://github.com/kubernetes/kubernetes/blob/v1.13.6/staging/src/k8s.io/kubelet/config/v1beta1/types.go
      apiVersion: kubelet.config.k8s.io/v1beta1
      kind: KubeletConfiguration
      staticPodPath: "/etc/kubernetes/manifests"
      clusterDomain: cluster.local
{{- if not (index .Cluster.ConfigItems "enable_cfs_quota") }}
      cpuCFSQuota: false
{{- end }}
      featureGates:
        BoundServiceAccountTokenVolume: {{ .Cluster.ConfigItems.rotate_service_account_tokens }}
        CSIMigration: {{ .Cluster.ConfigItems.enable_csi_migration }}
{{- if eq .Cluster.ConfigItems.enable_csi_migration "true" }}
        CSIMigrationAWS: true
{{- end }}
        SizeMemoryBackedVolumes: {{ .Cluster.ConfigItems.enable_size_memory_backed_volumes }}
{{- if eq .Cluster.ConfigItems.enable_ephemeral_containers "true" }}
        EphemeralContainers: true
{{- end }}
        SetHostnameAsFQDN: {{ .Cluster.ConfigItems.enable_hostname_as_fqdn }}
      podPidsLimit: {{ .NodePool.ConfigItems.pod_max_pids }}
      maxPods: {{ nodeCIDRMaxPods (parseInt64 .Cluster.ConfigItems.node_cidr_mask_size) 8 }}
{{- if ne .Cluster.ConfigItems.serialize_image_pulls "true" }}
      serializeImagePulls: false
{{- end }}
      healthzPort: 10248
      healthzBindAddress: "0.0.0.0"
      tlsCertFile: "/etc/kubernetes/ssl/worker.pem"
      tlsPrivateKeyFile: "/etc/kubernetes/ssl/worker-key.pem"
      eventRecordQPS: 50
      eventBurst: 50
      kubeAPIQPS: 50
      kubeAPIBurst: 50
      systemReserved:
        cpu: "{{ .Cluster.ConfigItems.kubelet_system_reserved_cpu }}"
        memory: "{{ .Cluster.ConfigItems.kubelet_system_reserved_memory }}"
      kubeReserved:
        cpu: "{{ .Cluster.ConfigItems.kubelet_kube_reserved_cpu }}"
        memory: "{{ .Cluster.ConfigItems.kubelet_kube_reserved_memory }}"
      allowedUnsafeSysctls:
{{- range $sysctl := split .Cluster.ConfigItems.allowed_unsafe_sysctls "," }}
        - {{$sysctl}}
{{- end }}
      authentication:
        anonymous:
          enabled: true
        webhook:
          enabled: true
          cacheTTL: "2m"
        x509:
          clientCAFile: "/etc/kubernetes/ssl/ca.pem"
      authorization:
        mode: AlwaysAllow
        webhook:
          cacheAuthorizedTTL: "5m"
          cacheUnauthorizedTTL: "30s"
      protectKernelDefaults: true

  - owner: root:root
    path: /etc/kubernetes/manifests/kube-apiserver.yaml
    content: |
      apiVersion: v1
      kind: Pod
      metadata:
        name: kube-apiserver
        namespace: kube-system
        labels:
          application: kubernetes
          component: kube-apiserver
        annotations:
          kubernetes-log-watcher/scalyr-parser: |
            [{"container": "webhook", "parser": "json-structured-log"}]
          logging/destination: "{{.Cluster.ConfigItems.log_destination_infra}}"
      spec:
        priorityClassName: system-node-critical
        tolerations:
        - key: node.kubernetes.io/role
          value: master
          effect: NoSchedule
        hostNetwork: true
        terminationGracePeriodSeconds: 80
        containers:
        - name: kube-apiserver
          image: nonexistent.zalan.do/teapot/kube-apiserver:fixed
          args:
          - --apiserver-count={{ .Values.apiserver_count }}
          - --bind-address=0.0.0.0
          - --etcd-servers={{ .NodePool.ConfigItems.etcd_endpoints }}
{{- if index .Cluster.ConfigItems "etcd_client_ca_cert" }}
          - --etcd-cafile=/etc/kubernetes/ssl/etcd-ca.pem
{{- end }}
{{- if index .Cluster.ConfigItems "etcd_client_apiserver_cert" }}
          - --etcd-certfile=/etc/kubernetes/ssl/etcd-cert.pem
{{- end }}
{{- if index .Cluster.ConfigItems "etcd_client_apiserver_key" }}
          - --etcd-keyfile=/etc/kubernetes/ssl/etcd-key.pem
{{- end }}
          - --etcd-prefix={{ .Cluster.ConfigItems.apiserver_etcd_prefix }}
          - --storage-backend=etcd3
          - --storage-media-type=application/vnd.kubernetes.protobuf
          - --encryption-provider-config=/etc/kubernetes/config/encryption-config.yaml
          - --allow-privileged=true
          - --service-cluster-ip-range=10.5.0.0/16
          - --secure-port=443
          - --enable-admission-plugins=NamespaceLifecycle,LimitRanger,ServiceAccount,DefaultStorageClass,DefaultTolerationSeconds,ExtendedResourceToleration,MutatingAdmissionWebhook,ValidatingAdmissionWebhook,ResourceQuota,StorageObjectInUseProtection,PodSecurityPolicy,Priority,NodeRestriction{{if eq .Cluster.ConfigItems.event_rate_limit_enable "true"}},EventRateLimit{{end}}
          {{- if eq .Cluster.ConfigItems.event_rate_limit_enable "true"}}
          # This file specifies the EventRateLimit admission plugin's configuration
          - --admission-control-config-file=/etc/kubernetes/config/admission-config.yaml
          {{- end }}
          - --tls-cert-file=/etc/kubernetes/ssl/apiserver.pem
          - --tls-private-key-file=/etc/kubernetes/ssl/apiserver-key.pem
          - --runtime-config=extensions/v1beta1/networkpolicies=true,policy/v1beta1=true,authorization.k8s.io/v1beta1=true,scheduling.k8s.io/v1alpha1=true,admissionregistration.k8s.io/v1beta1=true,apiextensions.k8s.io/v1beta1={{ .Cluster.ConfigItems.allow_v1beta1_crds }},extensions/v1beta1/ingresses={{ .Cluster.ConfigItems.allow_v1beta1_ingresses }},networking.k8s.io/v1beta1/ingresses={{ .Cluster.ConfigItems.allow_v1beta1_ingresses }}
          - --authentication-token-webhook-config-file=/etc/kubernetes/config/authn.yaml
          - --authentication-token-webhook-cache-ttl=10s
          - --cloud-provider=aws
          - --authorization-mode=Node,Webhook,RBAC
          - --authorization-webhook-config-file=/etc/kubernetes/config/authz.yaml
          - --authorization-webhook-version=v1
          - --token-auth-file=/etc/kubernetes/config/tokenfile.csv
{{- if eq .Cluster.ConfigItems.okta_auth_enabled "true" }}
          - --oidc-issuer-url={{.Cluster.ConfigItems.okta_auth_issuer_url}}
          - --oidc-client-id={{.Cluster.ConfigItems.okta_auth_client_id}}
          - --oidc-username-claim=email
          - "--oidc-username-prefix=okta:"
          - --oidc-groups-claim=groups
          - "--oidc-groups-prefix=okta:"
{{- end }}
          - --feature-gates=TTLAfterFinished=true,BoundServiceAccountTokenVolume={{ .Cluster.ConfigItems.rotate_service_account_tokens }},HPAScaleToZero={{ .Cluster.ConfigItems.enable_hpa_scale_to_zero }},CSIMigration={{ .Cluster.ConfigItems.enable_csi_migration }}{{- if eq .Cluster.ConfigItems.enable_csi_migration "true" }},CSIMigrationAWS=true{{- end }},EphemeralContainers={{ .Cluster.ConfigItems.enable_ephemeral_containers }},SetHostnameAsFQDN={{ .Cluster.ConfigItems.enable_hostname_as_fqdn }},HPAContainerMetrics={{ .Cluster.ConfigItems.enable_hpa_container_metrics }},IndexedJob={{ .Cluster.ConfigItems.enable_indexed_jobs }}
          - --service-account-key-file=/etc/kubernetes/ssl/service-account-public-key.pem
          - --service-account-signing-key-file=/etc/kubernetes/ssl/service-account-private-key.pem
          - --service-account-issuer={{ .Cluster.APIServerURL }}
          - --service-account-jwks-uri={{ .Cluster.APIServerURL }}/openid/v1/jwks
          - --service-account-extend-token-expiration={{ .Cluster.ConfigItems.rotate_service_account_tokens_extended_expiration }}
          - --audit-policy-file=/etc/kubernetes/config/audit-policy.yaml
          {{ if eq .Cluster.Environment "e2e" }}
          - --audit-log-path=/var/log/kube-audit.log
          - --audit-log-maxage=0
          - --audit-log-maxbackup=0
          {{ else }}
          - --audit-webhook-config-file=/etc/kubernetes/config/audit.yaml
          - --audit-webhook-mode=batch
          - --audit-webhook-version=audit.k8s.io/v1
          {{ end }}
          # enable aggregated apiservers
          - --client-ca-file=/etc/kubernetes/ssl/ca.pem
          - --requestheader-client-ca-file=/etc/kubernetes/ssl/ca.pem
          - --requestheader-allowed-names=aggregator
          - --requestheader-extra-headers-prefix=X-Remote-Extra-
          - --requestheader-group-headers=X-Remote-Group
          - --requestheader-username-headers=X-Remote-User
          - --proxy-client-cert-file=/etc/kubernetes/ssl/proxy-client.pem
          - --proxy-client-key-file=/etc/kubernetes/ssl/proxy-client-key.pem
          # kubelet authentication
          - --kubelet-certificate-authority=/etc/kubernetes/ssl/ca.pem
          - --kubelet-client-certificate=/etc/kubernetes/ssl/kubelet-client.pem
          - --kubelet-client-key=/etc/kubernetes/ssl/kubelet-client-key.pem
          - --shutdown-delay-duration=60s
          - --profiling={{ .Cluster.ConfigItems.enable_control_plane_profiling }}
          readinessProbe:
            httpGet:
              scheme: HTTPS
              host: 127.0.0.1
              port: 443
              path: /readyz
            initialDelaySeconds: 5
            timeoutSeconds: 5
          ports:
          - containerPort: 443
            hostPort: 443
            name: https
          volumeMounts:
          - mountPath: /etc/kubernetes/ssl
            name: ssl-certs-kubernetes
            readOnly: true
          - mountPath: /etc/kubernetes/config
            name: kubernetes-configs
            readOnly: true
          - mountPath: /var/run/kmsplugin
            name: var-run-kmsplugin
          resources:
            requests:
              cpu: 100m
              memory: 200Mi
<<<<<<< HEAD
        - image: 926694233939.dkr.ecr.eu-central-1.amazonaws.com/production_namespace/teapot/admission-controller:master-152
=======
        - image: 926694233939.dkr.ecr.eu-central-1.amazonaws.com/production_namespace/teapot/admission-controller:master-158
>>>>>>> e10f1d8b
          name: admission-controller
          lifecycle:
            preStop:
              exec:
                command: ["/bin/sh", "-c",  " sleep 60"]
          readinessProbe:
            httpGet:
              scheme: HTTPS
              path: /healthz
              port: 8085
            initialDelaySeconds: 5
            timeoutSeconds: 5
          resources:
            requests:
              cpu: 50m
              memory: 100Mi
          env:
            - name: KUBECONFIG
              value: /etc/kubernetes/admission-controller-kubeconfig
          args:
            - --address=:8085
            - --master=https://127.0.0.1:443
            - --tls-cert-file=/etc/kubernetes/ssl/admission-controller.pem
            - --tls-key-file=/etc/kubernetes/ssl/admission-controller-key.pem
{{- if index .Cluster.ConfigItems "application_registry_url" }}
            - --application-registry-url={{.Cluster.ConfigItems.application_registry_url}}
{{- end }}
{{- if index .Cluster.ConfigItems "docker_meta_url" }}
            - --docker-meta-url={{.Cluster.ConfigItems.docker_meta_url}}
{{- end }}
          ports:
            - containerPort: 8085
          volumeMounts:
            - mountPath: /etc/kubernetes/ssl
              name: ssl-certs-kubernetes
              readOnly: true
            - mountPath: /etc/kubernetes/admission-controller-kubeconfig
              name: admission-controller-kubeconfig
              readOnly: true
{{- if or (eq .Cluster.ConfigItems.routegroups_validation "provisioned") (eq .Cluster.ConfigItems.routegroups_validation "enabled") }}
        - name: routegroups-admission-webhook
          image: 926694233939.dkr.ecr.eu-central-1.amazonaws.com/production_namespace/teapot/skipper:v0.13.240
          args:
            - webhook
            - --address=:9085
            - --tls-cert-file=/etc/kubernetes/ssl/admission-controller.pem
            - --tls-key-file=/etc/kubernetes/ssl/admission-controller-key.pem
          lifecycle:
            preStop:
              exec:
                command: ["/bin/sh", "-c",  " sleep 60"]
          readinessProbe:
            httpGet:
              scheme: HTTPS
              path: /healthz
              port: 9085
            initialDelaySeconds: 5
            timeoutSeconds: 5
          resources:
            requests:
              cpu: 50m
              memory: 100Mi
          ports:
            - containerPort: 9085
          volumeMounts:
            - mountPath: /etc/kubernetes/ssl
              name: ssl-certs-kubernetes
              readOnly: true
{{- end}}
        - image: 926694233939.dkr.ecr.eu-central-1.amazonaws.com/production_namespace/teapot/k8s-authnz-webhook:master-122
          name: webhook
          ports:
          - containerPort: 8081
          lifecycle:
            preStop:
              exec:
                command: ["/bin/sh", "-c",  " sleep 60"]
          livenessProbe:
            httpGet:
              path: /healthcheck
              port: 8081
            initialDelaySeconds: 30
            timeoutSeconds: 5
          readinessProbe:
            httpGet:
              path: /healthcheck
              port: 8081
            initialDelaySeconds: 5
            timeoutSeconds: 5
          resources:
            requests:
              cpu: 50m
              memory: 50Mi
          args:
            - --node-auth-cluster-id={{.Cluster.ID}}
            - "--node-auth-role-arn=arn:aws:iam::{{accountID .Cluster.InfrastructureAccount}}:role/{{.Cluster.LocalID}}-worker"
            - "--node-auth-rate-limit={{.Cluster.ConfigItems.node_auth_rate_limit}}"
            - --cluster-alias={{.Cluster.Alias}}

            # Collaborator roles
            - --role-mapping=Administrator=cn=Administrator,ou=collaborators,ou=Kubernetes,ou=apps,dc=zalando,dc=net
            - --role-mapping=ReadOnly=cn=ReadOnly,ou=collaborators,ou=Kubernetes,ou=apps,dc=zalando,dc=net
{{- if eq .Cluster.Environment "production"}}
            - --role-mapping=Collaborator24x7=cn=24x7 Emergency,ou=collaborators,ou=Kubernetes,ou=apps,dc=zalando,dc=net
            - --derived-role=CollaboratorEmergency=Collaborator24x7,Emergency
            - --derived-role=CollaboratorManual=Collaborator24x7,Manual
{{- else if eq .Cluster.Environment "test"}}
            - --role-mapping=CollaboratorPowerUser=cn=Deployer,ou=collaborators,ou=Kubernetes,ou=apps,dc=zalando,dc=net
{{- end }}
{{- if eq .Cluster.ConfigItems.collaborator_administrator_access "true"}}
            - --role-mapping=Administrator=cn=Contributor,ou=collaborators,ou=Kubernetes,ou=apps,dc=zalando,dc=net
{{- end}}

            # Member roles
            - --role-mapping=Administrator=cn=Administrator,ou={{.Cluster.ID}},ou=Kubernetes,ou=apps,dc=zalando,dc=net
{{- if eq .Cluster.Environment "production"}}
            - --role-mapping=Manual=cn=Manual,ou={{.Cluster.ID}},ou=Kubernetes,ou=apps,dc=zalando,dc=net
            - --role-mapping=Emergency=cn=Emergency,ou={{.Cluster.ID}},ou=Kubernetes,ou=apps,dc=zalando,dc=net
{{- else }}
            - --role-mapping=PowerUser=cn=PowerUser,ou={{.Cluster.ID}},ou=Kubernetes,ou=apps,dc=zalando,dc=net
{{- end }}
            - --role-mapping=ReadOnly=cn=ReadOnly,ou={{.Cluster.ID}},ou=Kubernetes,ou=apps,dc=zalando,dc=net
            # enable legacy serviceaccounts for smooth RBAC migration
{{ if eq .Cluster.ConfigItems.enable_operator_sa "true"}}
            - --enable-operator-sa
{{ end }}
{{ if eq .Cluster.ConfigItems.enable_default_sa "true"}}
            - --enable-default-sa
{{ end }}
            - --system-users=zalando-iam:zalando:service:k8sapi_credentials-provider
            - --system-users=system:serviceaccount:api-infrastructure:api-monitoring-controller
            - --collaborator-app-users=zalando-iam:zalando:service:stups_scalyr-key-rotation
          env:
            - name: TEAMS_API_URL
              value: https://teams.auth.zalando.com
            - name: TOKENINFO_URLS
              value: https://identity.zalando.com=http://127.0.0.1:9021/oauth2/tokeninfo{{ if ne .Cluster.Environment "production" }},https://sandbox.identity.zalando.com=http://127.0.0.1:9022/oauth2/tokeninfo{{end}}
            - name: USER_GROUPS
              value: stups_cluster-lifecycle-manager=system:masters{{if eq .Cluster.Environment "e2e"}},stups_kubernetes-on-aws-e2e=system:masters,stups_kubernetes=system:masters{{end}}
          volumeMounts:
          - mountPath: /etc/kubernetes/config
            name: kubernetes-configs
            readOnly: true
        - image: 926694233939.dkr.ecr.eu-central-1.amazonaws.com/production_namespace/foundation/platform-iam-tokeninfo:master-19
          name: tokeninfo
          ports:
            - containerPort: 9021
          lifecycle:
            preStop:
              exec:
                command: ["/bin/sh", "-c",  " sleep 60"]
          livenessProbe:
            httpGet:
              path: /health
              port: 9021
            periodSeconds: 3
            failureThreshold: 2
          readinessProbe:
            httpGet:
              path: /health
              port: 9021
            periodSeconds: 3
            failureThreshold: 2
          resources:
            requests:
              cpu: 50m
              memory: 20Mi
          env:
            - name: OPENID_PROVIDER_CONFIGURATION_URL
              value: https://identity.zalando.com/.well-known/openid-configuration
            - name: BUSINESS_PARTNERS
              value: {{ .Cluster.ConfigItems.apiserver_business_partner_ids }}
{{ if ne .Cluster.Environment "production" }}
        - name: tokeninfo-sandbox
          image: 926694233939.dkr.ecr.eu-central-1.amazonaws.com/production_namespace/foundation/platform-iam-tokeninfo:master-19
          ports:
          - containerPort: 9022
          lifecycle:
            preStop:
              exec:
                command: ["/bin/sh", "-c",  " sleep 60"]
          livenessProbe:
            httpGet:
              path: /health
              port: 9022
            periodSeconds: 3
            failureThreshold: 2
          readinessProbe:
            httpGet:
              path: /health
              port: 9022
            periodSeconds: 3
            failureThreshold: 2
          resources:
            requests:
              cpu: 50m
              memory: 20Mi
          env:
          - name: OPENID_PROVIDER_CONFIGURATION_URL
            value: https://sandbox.identity.zalando.com/.well-known/openid-configuration
          - name: ISSUER
            value: "https://sandbox.identity.zalando.com"
          - name: LISTEN_ADDRESS
            value: ":9022"
          - name: BUSINESS_PARTNERS
            value: {{ .Cluster.ConfigItems.apiserver_business_partner_ids }}
{{ end }}
        - name: skipper-proxy
          image: 926694233939.dkr.ecr.eu-central-1.amazonaws.com/production_namespace/teapot/skipper:v0.13.240
          args:
          - skipper
          - -access-log-strip-query
          - -address=:8443
          - -support-listener=:9911
          - -tls-cert=/etc/kubernetes/ssl/apiserver.pem
          - -tls-key=/etc/kubernetes/ssl/apiserver-key.pem
          - -insecure
          - -experimental-upgrade
          - -runtime-metrics
          - -enable-connection-metrics
          - -enable-prometheus-metrics
          - -write-timeout-server=60m
          # wait-for-healthcheck-interval delays termination, since it's
          # integrated with the health endpoint, using that instead of a
          # preStop hook.
          - -wait-for-healthcheck-interval=60s
          - -inline-routes
          - |
            s: JWTPayloadAllKV("iss", "kubernetes/serviceaccount")
              -> enableAccessLog()
              -> {{ if eq .ConfigItems.allow_external_service_accounts "true" }}"https://127.0.0.1:443"{{ else }}status(401) -> <shunt>{{ end }};
            h: Path("/kube-system/readyz")
              -> setPath("/readyz")
              -> disableAccessLog()
              -> "https://127.0.0.1:443";
            all: *
              -> disableAccessLog()
              -> "https://127.0.0.1:443";
          ports:
          - containerPort: 8443
          readinessProbe:
            httpGet:
              scheme: HTTPS
              path: /kube-system/readyz
              port: 8443
            timeoutSeconds: 5
          resources:
            requests:
              cpu: 100m
              memory: 250Mi
          securityContext:
            readOnlyRootFilesystem: true
            runAsNonRoot: true
            runAsUser: 1000
          volumeMounts:
          - mountPath: /etc/kubernetes/ssl
            name: ssl-certs-kubernetes
            readOnly: true
        - name: skipper-metrics
          image: 926694233939.dkr.ecr.eu-central-1.amazonaws.com/production_namespace/teapot/skipper:v0.13.240
          args:
          - skipper
          - -access-log-strip-query
          - -address=:9005
          - -support-listener=:9905
          - -insecure
          - -runtime-metrics
          - -enable-connection-metrics
          - -enable-prometheus-metrics
          - -write-timeout-server=60m
          - -inline-routes
          - |
            admission_controller: Path("/admission-controller")
              -> disableAccessLog()
              -> setPath("/metrics")
              -> "https://127.0.0.1:8085";
            auth_webhook: Path("/auth-webhook")
              -> disableAccessLog()
              -> setPath("/metrics")
              -> "http://127.0.0.1:8081";
            routegroups_admission_webhook: Path("/routegroups-admission-webhook")
              -> disableAccessLog()
              -> setPath("/metrics")
              -> "https://127.0.0.1:9085";
            aws_encryption_provider: Path("/aws-encryption-provider")
              -> disableAccessLog()
              -> setPath("/metrics")
              -> "http://localhost:8086";
            skipper_proxy: Path("/skipper-proxy")
              -> disableAccessLog()
              -> setPath("/metrics")
              -> "http://127.0.0.1:9911";
            skipper_metrics: Path("/skipper-metrics")
              -> disableAccessLog()
              -> setPath("/metrics")
              -> "http://127.0.0.1:9905";
            healthz: Path("/healthz")
              -> disableAccessLog()
              -> status(200)
              -> inlineContent("ok")
              -> <shunt>;
          ports:
          - containerPort: 9005
          readinessProbe:
            httpGet:
              path: /healthz
              port: 9005
            timeoutSeconds: 5
          resources:
            requests:
              cpu: 100m
              memory: 250Mi
          securityContext:
            readOnlyRootFilesystem: true
            runAsNonRoot: true
            runAsUser: 1000
        - name: aws-encryption-provider
          image: 926694233939.dkr.ecr.eu-central-1.amazonaws.com/production_namespace/teapot/aws-encryption-provider:master-3
          command:
          - /aws-encryption-provider
          - --key=arn:aws:kms:{{ .Cluster.Region }}:{{ .Cluster.InfrastructureAccount | getAWSAccountID }}:key/{{ .Values.ClusterStackOutputs.EtcdEncryptionKey }}
          - --region={{ .Cluster.Region }}
          - --listen=/var/run/kmsplugin/socket.sock
          - --health-port=:8086
          ports:
          - containerPort: 8086
            protocol: TCP
          lifecycle:
            preStop:
              exec:
                command: ["/bin/sh", "-c",  " sleep 60"]
          readinessProbe:
            httpGet:
              path: /healthz
              port: 8086
          resources:
            requests:
              cpu: 50m
              memory: 50Mi
          volumeMounts:
          - mountPath: /var/run/kmsplugin
            name: var-run-kmsplugin
        volumes:
        - hostPath:
            path: /etc/kubernetes/ssl
          name: ssl-certs-kubernetes
        - hostPath:
            path: /etc/kubernetes/config
          name: kubernetes-configs
        - name: var-run-kmsplugin
          hostPath:
            path: /var/run/kmsplugin
            type: DirectoryOrCreate
        - hostPath:
            path: /etc/kubernetes/admission-controller-kubeconfig
            type: File
          name: admission-controller-kubeconfig

  - owner: root:root
    path: /etc/kubernetes/manifests/kube-controller-manager.yaml
    content: |
      apiVersion: v1
      kind: Pod
      metadata:
        name: kube-controller-manager
        namespace: kube-system
        labels:
          application: kubernetes
          component: kube-controller-manager
        annotations:
          logging/destination: "{{.Cluster.ConfigItems.log_destination_infra}}"
      spec:
        priorityClassName: system-node-critical
        tolerations:
        - key: node.kubernetes.io/role
          value: master
          effect: NoSchedule
        containers:
        - name: kube-controller-manager
          image: nonexistent.zalan.do/teapot/{{if eq .Cluster.ConfigItems.kubernetes_controller_manager_image "zalando" }}kube-controller-manager-internal{{else}}kube-controller-manager{{end}}:fixed
          args:
          - --kubeconfig=/etc/kubernetes/controller-manager-kubeconfig
          - --leader-elect=true
          - --service-account-private-key-file=/etc/kubernetes/ssl/service-account-private-key.pem
          - --root-ca-file=/etc/kubernetes/ssl/ca.pem
          - --cloud-provider=aws
          - --cloud-config=/etc/kubernetes/cloud-config.ini
          - --feature-gates=TTLAfterFinished=true,BoundServiceAccountTokenVolume={{ .Cluster.ConfigItems.rotate_service_account_tokens }},CSIMigration={{ .Cluster.ConfigItems.enable_csi_migration }}{{- if eq .Cluster.ConfigItems.enable_csi_migration "true" }},CSIMigrationAWS=true{{- end }},SetHostnameAsFQDN={{ .Cluster.ConfigItems.enable_hostname_as_fqdn }},IndexedJob={{ .Cluster.ConfigItems.enable_indexed_jobs }}
          - --horizontal-pod-autoscaler-use-rest-clients=true
          - --use-service-account-credentials=true
          - --configure-cloud-routes=false
          - --allocate-node-cidrs=true
{{ if eq .ConfigItems.enable_node_scale_out_beyond_1k_nodes "stage2" }}
          - --cluster-cidr=10.2.0.0/15
{{ else }}
          - --cluster-cidr=10.2.0.0/16
{{ end }}
          - --node-cidr-mask-size={{ .Cluster.ConfigItems.node_cidr_mask_size }}
          - --kube-api-qps=50
          - --terminated-pod-gc-threshold=500
          - --horizontal-pod-autoscaler-use-rest-clients=true
          - --horizontal-pod-autoscaler-sync-period={{ .Cluster.ConfigItems.horizontal_pod_autoscaler_sync_period }}
          - --horizontal-pod-autoscaler-tolerance={{ .Cluster.ConfigItems.horizontal_pod_autoscaler_tolerance }}
          - --horizontal-pod-autoscaler-downscale-stabilization={{ .Cluster.ConfigItems.horizontal_pod_downscale_stabilization }}
          - --profiling={{ .Cluster.ConfigItems.enable_control_plane_profiling }}
          resources:
            requests:
              cpu: 100m
              memory: 100Mi
          livenessProbe:
            httpGet:
              host: 127.0.0.1
              path: /healthz
              port: 10252
            initialDelaySeconds: 15
            timeoutSeconds: 15
          volumeMounts:
          - mountPath: /etc/kubernetes/ssl
            name: ssl-certs-kubernetes
            readOnly: true
          - mountPath: /etc/kubernetes
            name: config
            readOnly: true
        hostNetwork: true
        volumes:
        - hostPath:
            path: /etc/kubernetes/ssl
          name: ssl-certs-kubernetes
        - hostPath:
            path: /etc/kubernetes
          name: config

  - owner: root:root
    path: /etc/kubernetes/manifests/kube-scheduler.yaml
    content: |
      apiVersion: v1
      kind: Pod
      metadata:
        name: kube-scheduler
        namespace: kube-system
        labels:
          application: kubernetes
          component: kube-scheduler
        annotations:
          logging/destination: "{{.Cluster.ConfigItems.log_destination_infra}}"
      spec:
        priorityClassName: system-node-critical
        tolerations:
        - key: node.kubernetes.io/role
          value: master
          effect: NoSchedule
        hostNetwork: true
        containers:
        - name: kube-scheduler
          image: nonexistent.zalan.do/teapot/{{if eq .Cluster.ConfigItems.kubernetes_scheduler_image "zalando" }}kube-scheduler-internal{{else}}kube-scheduler{{end}}:fixed
          args:
          - --kubeconfig=/etc/kubernetes/scheduler-kubeconfig
          - --leader-elect=true
          - --feature-gates=BoundServiceAccountTokenVolume={{ .Cluster.ConfigItems.rotate_service_account_tokens }},NonPreemptingPriority=true,SetHostnameAsFQDN={{ .Cluster.ConfigItems.enable_hostname_as_fqdn }}
          - --profiling={{ .Cluster.ConfigItems.enable_control_plane_profiling }}
          env:
          - name: KUBE_MAX_PD_VOLS
            value: "26"
          resources:
            requests:
              cpu: 100m
              memory: 100Mi
          livenessProbe:
            httpGet:
              host: 127.0.0.1
              path: /healthz
              port: 10251
            initialDelaySeconds: 15
            timeoutSeconds: 15
          volumeMounts:
          - mountPath: /etc/kubernetes/scheduler-kubeconfig
            name: kubeconfig
            readOnly: true
          - mountPath: /etc/kubernetes/ssl
            name: ssl-certs-kubernetes
            readOnly: true
        volumes:
        - hostPath:
            path: /etc/kubernetes/ssl
          name: ssl-certs-kubernetes
        - hostPath:
            path: /etc/kubernetes/scheduler-kubeconfig
            type: File
          name: kubeconfig

  - owner: root:root
    path: /etc/kubernetes/config/tokenfile.csv
    permissions: 0600
    content: ""

  - owner: root:root
    path: /etc/kubernetes/config/audit.yaml
    content: |
      apiVersion: v1
      kind: Config
      clusters:
      - name: audit
        cluster:
          server: http://127.0.0.1:8889/audit
      contexts:
      - name: audit
        context:
          cluster: audit
          user: audit
      current-context: audit

  - owner: root:root
    path: /etc/kubernetes/config/audit-policy.yaml
    content: |
      apiVersion: audit.k8s.io/v1beta1
      kind: Policy
      rules:
        # The following requests were manually identified as high-volume and low-risk,
        # so drop them.
        - level: None
          users: ["system:kube-proxy"]
          verbs: ["watch"]
          resources:
            - group: "" # core
              resources: ["endpoints", "services", "services/status"]
        # don't audit any kubelet events
        # only enable it in e2e because we use kubelet as the identity for running e2e
        {{ if ne .Cluster.Environment "e2e" }}
        - level: None
          users: ["kubelet"] # legacy kubelet identity
        {{ end }}
        # don't audit events from the system:unsecured user. This is the user
        # used when connecting to the apiserver over localhost, and will
        # usuaully be done by the local kubelet.
        - level: None
          users: ["system:unsecured"]
        # don't audit events from the system:apiserver user
        - level: None
          users: ["system:apiserver"]
        {{ if eq .ConfigItems.audit_pod_events "true" }}
        # audit pod events
        - level: Request
          omitStages:
            - "RequestReceived"
          verbs: ["create", "delete", "update", "patch", "deletecollection"]
          resources:
            - group: "" # core
              resources: ["pods"]
        {{ end }}
        # don't audit any kube-controller-manager events
        - level: None
          users: ["system:kube-controller-manager"]
        - level: None
          userGroups: ["system:nodes"]
          verbs: ["get"]
          resources:
            - group: "" # core
              resources: ["nodes", "nodes/status"]
        - level: None
          users:
            - system:kube-controller-manager
            - system:kube-scheduler
            - system:serviceaccount:kube-system:endpoint-controller
          verbs: ["get", "update"]
          namespaces: ["kube-system"]
          resources:
            - group: "" # core
              resources: ["endpoints"]
        - level: None
          users: ["system:apiserver"]
          verbs: ["get"]
          resources:
            - group: "" # core
              resources: ["namespaces", "namespaces/status", "namespaces/finalize"]
        # Don't log HPA fetching metrics.
        - level: None
          users:
            - system:kube-controller-manager
          verbs: ["get", "list"]
          resources:
            - group: "metrics.k8s.io"
        # Don't log these read-only URLs.
        - level: None
          nonResourceURLs:
            - /healthz*
            - /version
            - /swagger*
        # Don't log events requests.
        - level: None
          resources:
            - group: "" # core
              resources: ["events"]
{{ if ne .Cluster.ConfigItems.auditlog_read_access "true" }}
        # Don't audit events from system users in kube-system
        # unless auditlog_read_access=true
        - level: None
          userGroups: ["system:serviceaccounts:kube-system"]
{{ end }}
        # Secrets, ConfigMaps, and TokenReviews can contain sensitive & binary data,
        # so only log at the Metadata level.
        - level: Metadata
          resources:
            - group: "" # core
              resources: ["secrets", "configmaps", "serviceaccounts/token"]
            - group: authentication.k8s.io
              resources: ["tokenreviews"]
          omitStages:
            - "RequestReceived"
{{ if eq .Cluster.ConfigItems.auditlog_read_access "true" }}
        - level: Request
          verbs: ["watch", "list", "get"]
          omitStages:
          - "RequestReceived"
{{ else }}
        # Don't audit read-only events.
        - level: None
          verbs: ["watch", "list", "get"]
{{ end }}
        # Default level for all other requests.
        - level: Request
          omitStages:
            - "RequestReceived"

  - owner: root:root
    path: /etc/kubernetes/config/encryption-config.yaml
    permissions: '0400'
    content: |
      apiVersion: apiserver.config.k8s.io/v1
      kind: EncryptionConfiguration
      resources:
        - resources:
          - secrets
          providers:
      {{- if ne .Cluster.ConfigItems.enable_encryption "true" }}
          - identity: {}
      {{- end }}
          - kms:
              name: aws-encryption-provider
              endpoint: unix:///var/run/kmsplugin/socket.sock
              cachesize: 50000
              timeout: 3s
      {{- if eq .Cluster.ConfigItems.enable_encryption "true" }}
          - identity: {}
      {{- end }}

{{ if eq .Cluster.ConfigItems.event_rate_limit_enable "true"}}
  # Enabling EventRateLimit admission plugin
  # Reference: https://kubernetes.io/docs/reference/access-authn-authz/admission-controllers/#eventratelimit
  - owner: root:root
    path: /etc/kubernetes/config/admission-config.yaml
    content: |
      apiVersion: apiserver.config.k8s.io/v1
      kind: AdmissionConfiguration
      plugins:
        - name: EventRateLimit
          path: /etc/kubernetes/config/event-config.yaml

  - owner: root:root
    path: /etc/kubernetes/config/event-config.yaml
    content: |
      apiVersion: eventratelimit.admission.k8s.io/v1alpha1
      kind: Configuration
      limits:
        - type: Server
          qps: {{ .Cluster.ConfigItems.event_rate_limit_config_qps }}
          burst: {{ .Cluster.ConfigItems.event_rate_limit_config_burst }}
{{ end }}<|MERGE_RESOLUTION|>--- conflicted
+++ resolved
@@ -199,11 +199,7 @@
             requests:
               cpu: 100m
               memory: 200Mi
-<<<<<<< HEAD
-        - image: 926694233939.dkr.ecr.eu-central-1.amazonaws.com/production_namespace/teapot/admission-controller:master-152
-=======
         - image: 926694233939.dkr.ecr.eu-central-1.amazonaws.com/production_namespace/teapot/admission-controller:master-158
->>>>>>> e10f1d8b
           name: admission-controller
           lifecycle:
             preStop:
