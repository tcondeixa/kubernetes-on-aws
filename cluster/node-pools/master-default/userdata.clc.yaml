--- conflicted
+++ resolved
@@ -177,13 +177,8 @@
       After=docker.service dockercfg.service meta-data-iptables.service private-ipv4.service
 
       [Service]
-<<<<<<< HEAD
-      Environment=KUBELET_IMAGE_TAG=v1.13.5
-      Environment=KUBELET_IMAGE_ARGS=--exec=/kube-component
-=======
-      Environment=KUBELET_IMAGE_TAG=v1.12.8
+      Environment=KUBELET_IMAGE_TAG=v1.13.5-1
       Environment=KUBELET_IMAGE_ARGS=--exec=/kubelet
->>>>>>> 7a27ca1e
       Environment=KUBELET_IMAGE_URL=docker://registry.opensource.zalan.do/teapot/kubelet
       Environment="RKT_RUN_ARGS=--insecure-options=image \
       --uuid-file-save=/var/run/kubelet-pod.uuid \
@@ -325,11 +320,7 @@
           namespace: kube-system
           labels:
             application: kube-apiserver
-<<<<<<< HEAD
-            version: v1.13.5
-=======
-            version: v1.12.8
->>>>>>> 7a27ca1e
+            version: v1.13.5-1
           annotations:
             kubernetes-log-watcher/scalyr-parser: |
               [{"container": "webhook", "parser": "json-structured-log"}]
@@ -341,11 +332,7 @@
           hostNetwork: true
           containers:
           - name: kube-apiserver
-<<<<<<< HEAD
-            image: registry.opensource.zalan.do/teapot/kube-apiserver:v1.13.5
-=======
-            image: registry.opensource.zalan.do/teapot/kube-apiserver:v1.12.8
->>>>>>> 7a27ca1e
+            image: registry.opensource.zalan.do/teapot/kube-apiserver:v1.13.5-1
             args:
             - --apiserver-count={{ .Values.apiserver_count }}
             - --bind-address=0.0.0.0
@@ -558,11 +545,7 @@
           namespace: kube-system
           labels:
             application: kube-controller-manager
-<<<<<<< HEAD
-            version: v1.13.5
-=======
-            version: v1.12.8
->>>>>>> 7a27ca1e
+            version: v1.13.5-1
         spec:
           priorityClassName: system-node-critical
           tolerations:
@@ -570,11 +553,7 @@
             effect: NoSchedule
           containers:
           - name: kube-controller-manager
-<<<<<<< HEAD
-            image: registry.opensource.zalan.do/teapot/kube-controller-manager:v1.13.5
-=======
-            image: registry.opensource.zalan.do/teapot/kube-controller-manager:v1.12.8
->>>>>>> 7a27ca1e
+            image: registry.opensource.zalan.do/teapot/kube-controller-manager:v1.13.5-1
             args:
             - --kubeconfig=/etc/kubernetes/controller-kubeconfig
             - --leader-elect=true
@@ -637,11 +616,7 @@
           namespace: kube-system
           labels:
             application: kube-scheduler
-<<<<<<< HEAD
-            version: v1.13.5
-=======
-            version: v1.12.8
->>>>>>> 7a27ca1e
+            version: v1.13.5-1
         spec:
           priorityClassName: system-node-critical
           tolerations:
@@ -650,11 +625,7 @@
           hostNetwork: true
           containers:
           - name: kube-scheduler
-<<<<<<< HEAD
-            image: registry.opensource.zalan.do/teapot/kube-scheduler:v1.13.5
-=======
-            image: registry.opensource.zalan.do/teapot/kube-scheduler:v1.12.8
->>>>>>> 7a27ca1e
+            image: registry.opensource.zalan.do/teapot/kube-scheduler:v1.13.5-1
             args:
             - --master=http://127.0.0.1:8080
             - --leader-elect=true
@@ -1086,13 +1057,8 @@
           --volume dns,kind=host,source=/run/systemd/resolve/resolv.conf,readOnly=true \
           --mount volume=dns,target=/etc/resolv.conf \
           --net=host \
-<<<<<<< HEAD
-          docker://registry.opensource.zalan.do/teapot/kubectl:v1.13.5 \
-          --exec=/kube-component -- \
-=======
-          docker://registry.opensource.zalan.do/teapot/kubectl:v1.12.8 \
+          docker://registry.opensource.zalan.do/teapot/kubectl:v1.13.5-1 \
           --exec=/kubectl -- \
->>>>>>> 7a27ca1e
           --kubeconfig=/etc/kubernetes/kubeconfig \
           label node "$(hostname)" \
           lifecycle-status=draining \
@@ -1104,13 +1070,8 @@
           --net=host \
           --volume dns,kind=host,source=/run/systemd/resolve/resolv.conf,readOnly=true \
           --mount volume=dns,target=/etc/resolv.conf \
-<<<<<<< HEAD
-          docker://registry.opensource.zalan.do/teapot/kubectl:v1.13.5 \
-          --exec=/kube-component -- \
-=======
-          docker://registry.opensource.zalan.do/teapot/kubectl:v1.12.8 \
+          docker://registry.opensource.zalan.do/teapot/kubectl:v1.13.5-1 \
           --exec=/kubectl -- \
->>>>>>> 7a27ca1e
           --kubeconfig=/etc/kubernetes/kubeconfig \
           drain "$(hostname)" \
           --ignore-daemonsets \
