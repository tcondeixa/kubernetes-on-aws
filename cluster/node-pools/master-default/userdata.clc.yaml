# container linux config
passwd:
  users:
  - name: core
    ssh_authorized_keys:
    - 'ssh-rsa AAAAB3NzaC1yc2EAAAABIwAAAQEAt8djQXfn5U7H85oDzuZRfRONF+jVqn3Mp9t3tnBrJdKyTccfDovq1sekzEdOFdmj74yfS8bzaIO9pDUczy6j5k2MtDCoRnzAO6KZc46jMJ2GjhLArUuHLjmAw2r9LotZ30LEIEvJdmUI7mDlPMczv381PghyM8+DsYv62UrfjDiOsZ4EVkYnztQlO3ntNE16RFNj4fbfErQz67kmw0lB8C6bAf0RuRmvXzB7xRMplmknQnLusoURmySKdZM0GUe0VY6fmqOsgzHVLoEs1m82V8QK1ac/1DSHA91v50MbpCjTVLaRhjR8nmhWBedlhb6j5ClZdAQ8iwyyWC1MFQuvKw== henning@zalando.de'
    - 'ssh-ed25519 AAAAC3NzaC1lZDI1NTE5AAAAICZh6WTi6o6ofWqJBmJjzYZdM/La5B/aZQLfpuho6rx7 mikkel.larsen@zalando.de'
    - 'ssh-ed25519 AAAAC3NzaC1lZDI1NTE5AAAAIISHc8p8+ycB9H6SI/i3Uu/OI5G3vYNsZTn0DffPvfOA martin.linkhorst@zalando.de'
    - 'ssh-ed25519 AAAAC3NzaC1lZDI1NTE5AAAAIFVmr+Y3hBvnz2xgSWoaxaPxnExcEXOghUozupU9bKNR nick@zalando.de'
    - 'ssh-rsa AAAAB3NzaC1yc2EAAAADAQABAAABAQCq3oEP8qhMvGtlR1bgVc9tFOVJ5B5RMKtm6UQ/zXQUpm8DQ04SxdM2U7TfuLien2HSfpHAlYe0eLJZUfIqCXUeZ37v0ozj2RglireEcJm0t9XJ7kTS4kqVxrL6iuN6qQVGHs0vxoo/o9+SP0YkuuJoXwJvVI4yKVbnbfA5hKaAffAYPmfgqOZ7+3AMwmaj/D3tI0xVEA48ptGkj5nnOl0pXlfLRNvbnXOCa/dTKUgkma1F0lXoTipkRspsMEiAnwfJ1dwnzgNzllt//Ao/H+yOVR8fWJ7d+nowszIk6zwUR7c6walxKKf5Oy5bQBU49MZ6xLP1oma9F2+llmV7qpqx rodrigo.reis@zalando.de'
    - 'ssh-rsa AAAAB3NzaC1yc2EAAAADAQABAAABAQCqAikaHsZWMuJvKZphZPZG0fnKMvVCRfBAbIS6e0Y+YqM0PfsWgB5e4f5TrbisQHdKopbfZVwYIaV/NegEuinrYPKC7t2ese/HjxgjHR95zHOcDP19Cbo+xeyH8zbRd9K3iRSyCUSMNRw5NL6zN8JOSl12m8QWQA4hTjFTmt870fIT4RLxu9qGlbQipUm57E/SotsNC41MQ/PsLQzOAviKrkS1rei2vzRHzAcjz1Z7GT5oH+dFVUC66kKa0XWDvq+VtkRVoLvS2chrIPCgESeeZAyOKyiOoyJxFFFiMVK48MWDBBIYTIsHE0qs/RwBi9+8lQGiHK5Rpk2djcloO0c7 sandor.szuecs@zalando.de'
    - 'ssh-ed25519 AAAAC3NzaC1lZDI1NTE5AAAAINkh52Py+FvH9CRLDQg0gzvjEIrzwA45yMTXTsl2BVxV alexey.ermakov@zalando.de'
    - 'ssh-rsa AAAAB3NzaC1yc2EAAAADAQABAAACAQDakbukcXXmMyyxw5h3J8h41FK8b8/qjiX/u4BP+qQpQ3x/1VkppIpzHwLcjVThNspwOKKU6QwcaLKpJ+g3mYWdilsl7eFT5hAiIXq4OLe9XynXp1ZEduqKk7tgvjClo7OzuSdEfKtWkD35hzXWigVfJFZhSN9bLdiEzuIEHf0jEo2mUXADgAzSwbaTcVUreH/IR6SAYBVh4XgKoQjOmWrizJguYNk+DgBW6/R+5JQi8YYPSuevbcEKXXm1ZfOudNv2ebOL1rA4I+VDe2xW+JVwKIvAN3odt0zOH2NFr1kFU1GTVyD2ZYtyTNNae9a+mQ2Ltw5pzKjA4zjFctQrrI+yPEIcf64mccumIoRMjWozPB801VbZqUVyG0XhzHW7RNmTmmLsNa/STtYI9Xaqfrz2n3PgpYJ/bB42l4Ez9Oblh9rZU0aisr6risLh5XXgCa9NezMjTczMHJE0jVINgeIMsCleNF0HrkF26Uo1MJO1pOMZOGZzXSksB79TmTwjRdvQT/uvSAElBrthmRgj82pDsRdNoipp6VMx54m2KbvRyq79PVZP69NGWdAhJBw1SV0447kT1tuoqDTUskS4es1GoSu5sqtW4eF4Q6oju8+01l3ygLKmPPTbFVRcs6bBvHjnB3RYwgai5z0U16rsh7LKUwhYsRiar3lmrhVvoc95sw== muhammad.muaaz.saleem@zalando.de'
    - 'ssh-ed25519 AAAAC3NzaC1lZDI1NTE5AAAAIKIX5twzJYryUz6bw/0SLJRBg5RNfxUZiXOZ/1E75c2r arjun.naik@zalando.de'
    - 'ssh-rsa AAAAB3NzaC1yc2EAAAADAQABAAACAQC6QTMJEdUHX/50ZzwelLGouD9mXpeHyTz0FW/vK1NPQHE0OM193bCXy0A+vjf7GaMUq8KOB8bdm96w3ffGM7ZKvyMOh4UHsxojabVZyKCaDafpQhzVSn1CRVy7vyJKoWkE5usuEbD2dKLxY5Svpw78+DHSdjNGTyFXPf/YGqNP2xrjTP96sx8yWg02w49kD3XrBQaFg5YicCHAAAwQ0IObx7dlT+6B9QrAuVY1nhIq1yqmKvLZa6h6MkoQPlp3Y3ksBhs0C+RNpB51EbBw2VMZJ+rbk/pOKDhlOMSDrLJb6TpAo6P7j1lvK0NrKpTrsifNPaJ5GtILa1hjVkMXpxJNDjc6+ApOzIuKhaACaufV/C7yKd1bGYFClkoDqxYck8mgQnBA+MAYWgLr4Bxu/R0Q1JwPiVDd6QGJcMSiBayIR5GT47X8SeV2yrNLBzbc7J3hctYNQxiNc+H2pxLr9P+yFCB6Xql0poFaG8vppAETPxeF1CaY86WsknPA5SqnDipr1O6OLJWcQMWw9iHj9mDMwyNpXJK3T5k/aoE+URZb2GxnTRzzcC3H+yi8ol3NsbyylHTSGwmbfbupzSenh2sSq7aZipDX6ELm0RbuogIbalOAtOUROGiG0HNcG8GbJLky6qMBSyh59VnaCDWPfFde1gsg+SH8Od3y2TOA+1rtbw== jannis.rake-revelant@zalando.de'
systemd:
  units:
  # disable automatic updates
  - name: update-engine.service
    mask: true
  - name: locksmithd.service
    mask: true

  # disable socket activation for sshd
  - name: sshd.service
    enable: true
  - name: sshd.socket
    mask: true

  - name: set-hostname.service
    enable: true
    contents: |
      [Unit]
      Wants=network.target
      Before=docker.service

      [Service]
      Type=simple
      Restart=on-failure
      RestartSec=1
      ExecStart=/usr/bin/bash -euo pipefail -c "/usr/bin/hostnamectl set-hostname $(/usr/bin/curl --silent --fail http://169.254.169.254/latest/meta-data/local-hostname)"

      [Install]
      WantedBy=multi-user.target

  - name: update-system-settings.service
    enable: true
    contents: |
      [Unit]
      Before=docker.service

      [Service]
      Type=simple
      Restart=on-failure
      RestartSec=1
      ExecStartPre=/bin/sh -c 'test -f /sys/module/nvme_core/parameters/io_timeout && /usr/bin/echo 4294967295 > /sys/module/nvme_core/parameters/io_timeout || true'
      ExecStart=/bin/sh -c '/usr/bin/echo madvise > /sys/kernel/mm/transparent_hugepage/enabled'

      [Install]
      WantedBy=multi-user.target

{{ if ne .Cluster.ConfigItems.etcd_proxy_as_sidecar "true" }}
  - name: etcd-member.service
    enable: true
    contents: |
      [Unit]
      Wants=network.target

      [Service]
      Type=simple
      Restart=on-failure
      RestartSec=5s
      StartLimitIntervalSec=0
      ExecStartPre=/usr/bin/mkdir --parents /var/lib/coreos
      ExecStartPre=-/usr/bin/rkt rm --uuid-file=/var/lib/coreos/etcd-member-wrapper.uuid
      ExecStart=/usr/bin/rkt run --uuid-file-save=/var/lib/coreos/etcd-member-wrapper.uuid --port=2379-tcp:2379 --mount volume=dns,target=/etc/resolv.conf --volume dns,kind=host,source=/run/systemd/resolve/resolv.conf,readOnly=true --insecure-options=image docker://registry.opensource.zalan.do/teapot/etcd-proxy:master-2 -- {{ .Cluster.ConfigItems.etcd_endpoints }}
      ExecStop=-/usr/bin/rkt stop --uuid-file=/var/lib/coreos/etcd-member-wrapper.uuid

      [Install]
      WantedBy=multi-user.target
{{ end }}

  - name: docker.service
    dropins:
    - name: 40-flannel.conf
      contents: |
        [Service]
        EnvironmentFile=/etc/kubernetes/cni/docker_opts_cni.env
    - name: 60-dockeropts.conf
      contents: |
        [Service]
        Environment="DOCKER_OPTS=--log-opt=max-file=2 --log-opt=max-size=50m"
        Environment=DOCKER_SELINUX=

  - name: meta-data-iptables.service
    enable: true
    contents: |
      [Unit]
      After=private-ipv4.service

      [Service]
      Type=simple
      Restart=on-failure
      RestartSec=1
      ExecStart=/opt/bin/meta-data-iptables.sh

      [Install]
      WantedBy=multi-user.target

  - name: dns-conntrack-iptables.service
    enable: true
    contents: |
      [Unit]
      After=private-ipv4.service

      [Service]
      Type=simple
      Restart=on-failure
      RestartSec=1
      ExecStart=/opt/bin/dns-conntrack-iptables

      [Install]
      WantedBy=multi-user.target

  - name: dockercfg.service
    enable: true
    contents: |
      [Unit]
      After=network.target

      [Service]
      Type=simple
      Restart=on-failure
      RestartSec=5
      ExecStartPre=/usr/bin/mkdir -p /root/.docker
      ExecStart=/opt/bin/dockercfg.sh

      [Install]
      WantedBy=multi-user.target

  - name: timesyncd-enable-network-time.service
    enable: true
    contents: |
      [Service]
      Type=oneshot
      ExecStart=/usr/bin/timedatectl set-ntp true

      [Install]
      WantedBy=multi-user.target

  - name: gen-controller-manager-config.service
    enable: true
    contents: |
      [Service]
      Type=oneshot
      ExecStart=/opt/bin/gen-controller-manager-config.sh

      [Install]
      WantedBy=multi-user.target

  - name: private-ipv4.service
    enable: true
    contents: |
      [Unit]
      After=network.target
      Description=Set PRIVATE_EC2_IPV4 env

      [Service]
      ExecStart=/usr/bin/bash -euo pipefail -c "/usr/bin/systemctl set-environment PRIVATE_EC2_IPV4=$(/usr/bin/curl --silent --fail http://169.254.169.254/latest/meta-data/local-ipv4)"
      RemainAfterExit=yes

      [Install]
      WantedBy=multi-user.target

  - name: kubelet.service
    enable: true
    contents: |
      [Unit]
      After=docker.service dockercfg.service meta-data-iptables.service private-ipv4.service

      [Service]
      Environment=KUBELET_IMAGE_TAG=v1.13.7
      Environment=KUBELET_IMAGE_ARGS=--exec=/kubelet
      Environment=KUBELET_IMAGE_URL=docker://registry.opensource.zalan.do/teapot/kubelet
      Environment="RKT_RUN_ARGS=--insecure-options=image \
      --uuid-file-save=/var/run/kubelet-pod.uuid \
      --volume dns,kind=host,source=/etc/resolv.conf \
      --mount volume=dns,target=/etc/resolv.conf \
      --volume var-log,kind=host,source=/var/log \
      --mount volume=var-log,target=/var/log \
      --volume var-lib-cni,kind=host,source=/var/lib/cni \
      --mount volume=var-lib-cni,target=/var/lib/cni \
      --volume dockercfg,kind=host,source=/root/.docker/config.json \
      --mount volume=dockercfg,target=/root/.docker/config.json \
      --set-env=HOME=/root"
      ExecStartPre=/usr/bin/mkdir -p /var/log/containers
      ExecStartPre=/bin/mkdir -p /var/lib/cni
      ExecStartPre=-/usr/bin/rkt rm --uuid-file=/var/run/kubelet-pod.uuid
      ExecStart=/usr/lib/coreos/kubelet-wrapper \
      --cni-conf-dir=/etc/kubernetes/cni/net.d \
      --network-plugin=cni \
      --container-runtime=docker \
      --register-with-taints=node-role.kubernetes.io/master=:NoSchedule{{if index .NodePool.ConfigItems "taints"}},{{.NodePool.ConfigItems.taints}}{{end}} \
      --node-labels=node-role.kubernetes.io/master,kubernetes.io/role=master,master=true \
      --node-labels=cluster-lifecycle-controller.zalan.do/decommission-priority=999 \
      --node-labels=cluster-lifecycle-controller.zalan.do/replacement-strategy=ensure-minimum-healthy-nodes \
      --node-labels=kubernetes.io/node-pool={{ .NodePool.Name }}{{if index .NodePool.ConfigItems "labels"}},{{.NodePool.ConfigItems.labels}}{{end}} \
      --node-labels={{ .Values.node_labels }} \
      --cluster-dns=${PRIVATE_EC2_IPV4} \
      --kubeconfig=/etc/kubernetes/kubeconfig \
      --cloud-provider=aws \
      --pod-infra-container-image=registry.opensource.zalan.do/teapot/pause-amd64:3.1 \
      --config=/etc/kubernetes/config/kubelet.yaml
      ExecStop=-/usr/bin/rkt stop --uuid-file=/var/run/kubelet-pod.uuid
      Restart=always
      RestartSec=10

      [Install]
      WantedBy=multi-user.target

  - name: kube-node-drainer.service
    enable: true
    contents: |
      [Unit]
      Description=drain this k8s node to make running pods time to gracefully shut down before stopping kubelet
      After=docker.service kubelet.service

      [Service]
      Type=oneshot
      RemainAfterExit=true
      ExecStart=/bin/true
      TimeoutStopSec=120s
      ExecStop=/opt/bin/drain-node

      [Install]
      WantedBy=multi-user.target

storage:
  files:
  - filesystem: root
    path: /etc/kubernetes/kubeconfig
    mode: 0644
    contents:
      inline: |
        apiVersion: v1
        kind: Config
        clusters:
        - name: local
          cluster:
            server: http://127.0.0.1:8080
        users:
        - name: kubelet
        contexts:
        - context:
            cluster: local
            user: kubelet

  - filesystem: root
    path: /etc/kubernetes/config/kubelet.yaml
    mode: 0644
    contents:
      inline: |
        # https://github.com/kubernetes/kubernetes/blob/v1.13.6/staging/src/k8s.io/kubelet/config/v1beta1/types.go
        apiVersion: kubelet.config.k8s.io/v1beta1
        kind: KubeletConfiguration
        staticPodPath: "/etc/kubernetes/manifests"
        clusterDomain: cluster.local
{{- if not (index .Cluster.ConfigItems "enable_cfs_quota") }}
        cpuCFSQuota: false
{{- end }}
        maxPods: {{ .Cluster.ConfigItems.node_max_pods }}
        healthzPort: 10248
        healthzBindAddress: "0.0.0.0"
        tlsCertFile: "/etc/kubernetes/ssl/worker.pem"
        tlsPrivateKeyFile: "/etc/kubernetes/ssl/worker-key.pem"
        systemReserved:
          cpu: "100m"
          memory: "164Mi"
        kubeReserved:
          cpu: "100m"
          memory: "282Mi"
        authentication:
          anonymous:
            enabled: false
          webhook:
            enabled: true
            cacheTTL: "2m"
          x509:
            clientCAFile: "/etc/kubernetes/ssl/ca.pem"
        authorization:
          mode: Webhook
          webhook:
            cacheAuthorizedTTL: "5m"
            cacheUnauthorizedTTL: "30s"

  - filesystem: root
    path: /etc/kubernetes/config/authn.yaml
    mode: 0644
    contents:
      inline: |
        clusters:
          - name: authz-webhook
            cluster:
              server: http://127.0.0.1:8081/authentication
        users:
          - name: authz-webhook-client
            user:
              token: notused
        current-context: authz-webhook
        contexts:
        - context:
            cluster: authz-webhook
            user: authz-webhook-client
          name: authz-webhook

  - filesystem: root
    path: /etc/kubernetes/config/authz.yaml
    mode: 0644
    contents:
      inline: |
        clusters:
          - name: authz-webhook
            cluster:
              server: http://127.0.0.1:8081/authorization
        users:
          - name: authz-webhook-client
        current-context: authz-webhook
        contexts:
        - context:
            cluster: authz-webhook
            user: authz-webhook-client
          name: authz-webhook

  - filesystem: root
    path: /etc/kubernetes/cni/docker_opts_cni.env
    mode: 0644
    contents:
      inline: |
        DOCKER_OPT_BIP=""
        DOCKER_OPT_IPMASQ=""

  - filesystem: root
    path: /etc/kubernetes/manifests/kube-apiserver.yaml
    mode: 0644
    contents:
      inline: |
        apiVersion: v1
        kind: Pod
        metadata:
          name: kube-apiserver
          namespace: kube-system
          labels:
            application: kube-apiserver
            version: v1.13.7
          annotations:
            kubernetes-log-watcher/scalyr-parser: |
              [{"container": "webhook", "parser": "json-structured-log"}]
        spec:
          priorityClassName: system-node-critical
          tolerations:
          - key: node-role.kubernetes.io/master
            effect: NoSchedule
          hostNetwork: true
          containers:
          - name: kube-apiserver
            image: registry.opensource.zalan.do/teapot/kube-apiserver:v1.13.7
            args:
            - --apiserver-count={{ .Values.apiserver_count }}
            - --bind-address=0.0.0.0
            - --insecure-bind-address=0.0.0.0
            - --etcd-servers=http://127.0.0.1:2379
            - --etcd-prefix={{ .Cluster.ConfigItems.apiserver_etcd_prefix }}
            - --storage-backend=etcd3
            - --storage-media-type=application/vnd.kubernetes.protobuf
            - --allow-privileged=true
            - --service-cluster-ip-range=10.3.0.0/16
            - --secure-port=443
            - --enable-admission-plugins=NamespaceLifecycle,LimitRanger,ServiceAccount,DefaultStorageClass,DefaultTolerationSeconds,MutatingAdmissionWebhook,ValidatingAdmissionWebhook,ResourceQuota,PodSecurityPolicy,ImagePolicyWebhook,Priority,ExtendedResourceToleration
            - --tls-cert-file=/etc/kubernetes/ssl/apiserver.pem
            - --tls-private-key-file=/etc/kubernetes/ssl/apiserver-key.pem
            - --service-account-key-file=/etc/kubernetes/ssl/service-account-public-key.pem
            - --runtime-config=extensions/v1beta1/networkpolicies=true,batch/v2alpha1=true,policy/v1beta1/podsecuritypolicy=true,imagepolicy.k8s.io/v1alpha1=true,authorization.k8s.io/v1beta1=true,scheduling.k8s.io/v1alpha1=true,admissionregistration.k8s.io/v1beta1=true
            - --authentication-token-webhook-config-file=/etc/kubernetes/config/authn.yaml
            - --authentication-token-webhook-cache-ttl=10s
            - --cloud-provider=aws
            - --authorization-mode=Webhook,RBAC
            - --authorization-webhook-config-file=/etc/kubernetes/config/authz.yaml
            - --admission-control-config-file=/etc/kubernetes/config/image-policy-webhook.yaml
            - --feature-gates=TaintNodesByCondition={{.Cluster.ConfigItems.experimental_schedule_daemonset_pods}},ScheduleDaemonSetPods={{.Cluster.ConfigItems.experimental_schedule_daemonset_pods}},TTLAfterFinished=true,CustomResourceWebhookConversion={{.Cluster.ConfigItems.custom_resource_webhook_conversion}}
            - --anonymous-auth=false
            {{ if or (eq .Cluster.Environment "production") (index .Cluster.ConfigItems "audittrail_url") }}
            - --audit-webhook-config-file=/etc/kubernetes/config/audit.yaml
            - --audit-webhook-mode=batch
            - --audit-webhook-version=audit.k8s.io/v1beta1
            - --audit-policy-file=/etc/kubernetes/config/audit-policy.yaml
            {{ end }}
            {{ if eq .Cluster.Environment "e2e" }}
            - --audit-log-path=/var/log/kube-audit.log
            - --audit-log-maxage=0
            - --audit-log-maxbackup=0
            - --audit-policy-file=/etc/kubernetes/config/audit-policy.yaml
            {{ end }}
            # enable aggregated apiservers
            - --client-ca-file=/etc/kubernetes/ssl/ca.pem
            - --requestheader-client-ca-file=/etc/kubernetes/ssl/ca.pem
            - --requestheader-allowed-names=aggregator
            - --requestheader-extra-headers-prefix=X-Remote-Extra-
            - --requestheader-group-headers=X-Remote-Group
            - --requestheader-username-headers=X-Remote-User
            - --proxy-client-cert-file=/etc/kubernetes/ssl/proxy-client.pem
            - --proxy-client-key-file=/etc/kubernetes/ssl/proxy-client-key.pem
            # kubelet authentication
            - --kubelet-certificate-authority=/etc/kubernetes/ssl/ca.pem
            - --kubelet-client-certificate=/etc/kubernetes/ssl/kubelet-client.pem
            - --kubelet-client-key=/etc/kubernetes/ssl/kubelet-client-key.pem
            livenessProbe:
              httpGet:
                host: 127.0.0.1
                port: 8080
                path: /healthz
              initialDelaySeconds: 120
              timeoutSeconds: 15
            ports:
            - containerPort: 443
              hostPort: 443
              name: https
            - containerPort: 8080
              hostPort: 8080
              name: local
            volumeMounts:
            - mountPath: /etc/kubernetes/ssl
              name: ssl-certs-kubernetes
              readOnly: true
            - mountPath: /etc/ssl/certs
              name: ssl-certs-host
              readOnly: true
            - mountPath: /etc/kubernetes/config
              name: kubernetes-configs
              readOnly: true
            resources:
              requests:
                cpu: 100m
                memory: 200Mi
          - image: registry.opensource.zalan.do/teapot/admission-controller:master-22
            name: admission-controller
            readinessProbe:
              httpGet:
                scheme: HTTPS
                path: /healthz
                port: 8085
              initialDelaySeconds: 5
              timeoutSeconds: 5
            resources:
              requests:
                cpu: 50m
                memory: 100Mi
            args:
              - --address=:8085
              - --tls-cert-file=/etc/kubernetes/ssl/admission-controller.pem
              - --tls-key-file=/etc/kubernetes/ssl/admission-controller-key.pem
              - --pod-default-cpu-request={{ .Cluster.ConfigItems.teapot_admission_controller_default_cpu_request }}
              - --pod-default-memory-request={{ .Cluster.ConfigItems.teapot_admission_controller_default_memory_request }}
              - --pod-ignore-namespaces={{ .Cluster.ConfigItems.teapot_admission_controller_ignore_namespaces }}
              - --pod-dns-ndots={{ .Cluster.ConfigItems.teapot_admission_controller_ndots }}
{{- if eq .Cluster.ConfigItems.teapot_admission_controller_process_resources "true" }}
              - --pod-process-resources
{{- end }}
{{- if eq .Cluster.ConfigItems.experimental_schedule_daemonset_pods "true" }}
              - --node-add-not-ready-taint
{{- end }}
{{- if eq .Cluster.ConfigItems.teapot_admission_controller_validate_application_label "true" }}
              - --validate-application-label
              - --validate-application-label-min-creation-time={{ .Cluster.ConfigItems.teapot_admission_controller_application_min_creation_time }}
              - --application-registry-url=http://127.0.0.1:8285/
{{- end }}
            ports:
              - containerPort: 8085
            volumeMounts:
              - mountPath: /etc/kubernetes/ssl
                name: ssl-certs-kubernetes
                readOnly: true
          - image: registry.opensource.zalan.do/teapot/k8s-authnz-webhook:v0.5.5
            name: webhook
            ports:
            - containerPort: 8081
            livenessProbe:
              httpGet:
                path: /healthcheck
                port: 8081
              initialDelaySeconds: 30
              timeoutSeconds: 5
            readinessProbe:
              httpGet:
                path: /healthcheck
                port: 8081
              initialDelaySeconds: 5
              timeoutSeconds: 5
            resources:
              requests:
                cpu: 50m
                memory: 50Mi
            args:
              - --tokens-file=/etc/kubernetes/config/tokenfile.csv
            env:
              - name: TEAMS_API_URL
                value: https://teams.auth.zalando.com
              - name: CLUSTER_ID
                value: {{if index .Cluster.ConfigItems "webhook_id"}}{{ .Cluster.ConfigItems.webhook_id }}{{else}}{{ .Cluster.ID }}{{end}}
              - name: TOKEN_INTROSPECTION_URL
                value: http://127.0.0.1:9021/oauth2/introspect
              - name: USER_GROUPS
                value: credentials-provider=Administrator,credprov-kube-ops-view-read-only-token=ReadOnly,credprov-cluster-lifecycle-manager-cluster-rw-token=Administrator,stups_cluster-lifecycle-manager=Administrator,credprov-cluster-lifecycle-manager-test-cluster-rw-token=Administrator,credprov-cdp-controller-cluster-token=PowerUser,stups_deployment-discovery=ReadOnly,stups_zmon-zmon=ReadOnly,stups_kube-resource-report=ReadOnly,stups_oxygen=ReadOnly,kubelet=system:masters
              - name: BUSINESS_PARTNER_IDS
                value: {{ .Cluster.ConfigItems.apiserver_business_partner_ids }}
            volumeMounts:
            - mountPath: /etc/kubernetes/config
              name: kubernetes-configs
              readOnly: true
          - image: registry.opensource.zalan.do/foundation/platform-iam-tokeninfo:2fca26c
            name: tokeninfo
            ports:
              - containerPort: 9021
            livenessProbe:
              httpGet:
                path: /health
                port: 9021
              periodSeconds: 3
              failureThreshold: 2
            readinessProbe:
              httpGet:
                path: /health
                port: 9021
              periodSeconds: 3
              failureThreshold: 2
            resources:
              requests:
                cpu: 100m
                memory: 20Mi
            env:
              - name: OPENID_PROVIDER_CONFIGURATION_URL
                value: https://identity.zalando.com/.well-known/openid-configuration
              - name: ENABLE_INTROSPECTION
                value: "true"
          - image: registry.opensource.zalan.do/teapot/image-policy-webhook:{{if eq .Cluster.ConfigItems.compliance_checker_enabled "true"}}master-44{{else}}v0.4.1{{end}}
            name: image-policy-webhook
            args:
            - --policy={{ .Cluster.ConfigItems.image_policy }}
            - --failure-policy=fail
            ports:
            - containerPort: 8083
          - name: nginx
            image: registry.opensource.zalan.do/teapot/nginx:1.12.1
            ports:
            - containerPort: 8082
            resources:
              requests:
                cpu: 50m
                memory: 50Mi
            volumeMounts:
            - name: config-volume
              mountPath: /etc/nginx
<<<<<<< HEAD
{{ if eq .Cluster.ConfigItems.etcd_proxy_as_sidecar "true"}}
          - name: etcd-proxy
            image: registry.opensource.zalan.do/teapot/etcd-proxy:master-3
            args:
            - {{ .Cluster.ConfigItems.etcd_endpoints }}
            ports:
            - containerPort: 2379
            resources:
              requests:
                cpu: 25m
                memory: 25Mi
{{ end }}
=======
          - name: skipper-proxy
            image: registry.opensource.zalan.do/pathfinder/skipper:v0.10.235
            args:
            - skipper
            - -address=:8443
            - -tls-cert=/etc/kubernetes/ssl/apiserver.pem
            - -tls-key=/etc/kubernetes/ssl/apiserver-key.pem
            - -insecure
            - -experimental-upgrade
            - -runtime-metrics
            - -enable-connection-metrics
            - -enable-prometheus-metrics
            - -inline-routes
            - 'z: JWTPayloadAnyKV("iss", "kubernetes/serviceaccount") -> enableAccessLog() -> "https://127.0.0.1:443"; h: Path("/kube-system/healthz") -> setPath("/healthz") -> "http://127.0.0.1:8080"; all: * -> disableAccessLog() -> "https://127.0.0.1:443";'
            ports:
            - containerPort: 8443
            readinessProbe:
              httpGet:
                scheme: HTTPS
                path: /kube-system/healthz
                port: 8443
              timeoutSeconds: 5
            resources:
              requests:
                cpu: 100m
                memory: 250Mi
            securityContext:
              readOnlyRootFilesystem: true
              runAsNonRoot: true
              runAsUser: 1000
            volumeMounts:
            - mountPath: /etc/kubernetes/ssl
              name: ssl-certs-kubernetes
              readOnly: true
>>>>>>> 58b27be0
          volumes:
          - hostPath:
              path: /etc/kubernetes/ssl
            name: ssl-certs-kubernetes
          - hostPath:
              path: /etc/kubernetes/config
            name: kubernetes-configs
          - hostPath:
              path: /usr/share/ca-certificates
            name: ssl-certs-host
          - hostPath:
              path: /etc/kubernetes/nginx
            name: config-volume

  - filesystem: root
    path: /etc/kubernetes/manifests/kube-controller-manager.yaml
    mode: 0644
    contents:
      inline: |
        apiVersion: v1
        kind: Pod
        metadata:
          name: kube-controller-manager
          namespace: kube-system
          labels:
            application: kube-controller-manager
            version: v1.13.7
        spec:
          priorityClassName: system-node-critical
          tolerations:
          - key: node-role.kubernetes.io/master
            effect: NoSchedule
          containers:
          - name: kube-controller-manager
            image: registry.opensource.zalan.do/teapot/kube-controller-manager:v1.13.7
            args:
            - --kubeconfig=/etc/kubernetes/controller-kubeconfig
            - --leader-elect=true
            - --service-account-private-key-file=/etc/kubernetes/ssl/service-account-private-key.pem
            - --root-ca-file=/etc/kubernetes/ssl/ca.pem
            - --cloud-provider=aws
            - --cloud-config=/etc/kubernetes/cloud-config.ini
            - --feature-gates=TaintNodesByCondition={{.Cluster.ConfigItems.experimental_schedule_daemonset_pods}},ScheduleDaemonSetPods={{.Cluster.ConfigItems.experimental_schedule_daemonset_pods}},TTLAfterFinished=true
            - --horizontal-pod-autoscaler-use-rest-clients=true
            - --use-service-account-credentials=true
            - --configure-cloud-routes=false
            - --allocate-node-cidrs=true
            - --cluster-cidr=10.2.0.0/16
            - --node-cidr-mask-size={{ .Cluster.ConfigItems.node_cidr_mask_size }}
            - --terminated-pod-gc-threshold=500
            - --horizontal-pod-autoscaler-use-rest-clients=true
            - --horizontal-pod-autoscaler-downscale-delay={{ .Cluster.ConfigItems.horizontal_pod_autoscaler_downscale_delay }}
            - --horizontal-pod-autoscaler-sync-period={{ .Cluster.ConfigItems.horizontal_pod_autoscaler_sync_period }}
            - --horizontal-pod-autoscaler-tolerance={{ .Cluster.ConfigItems.horizontal_pod_autoscaler_tolerance }}
            - --horizontal-pod-autoscaler-upscale-delay={{ .Cluster.ConfigItems.horizontal_pod_autoscaler_upscale_delay }}
            resources:
              requests:
                cpu: 100m
                memory: 100Mi
            livenessProbe:
              httpGet:
                host: 127.0.0.1
                path: /healthz
                port: 10252
              initialDelaySeconds: 15
              timeoutSeconds: 15
            volumeMounts:
            - mountPath: /etc/kubernetes/ssl
              name: ssl-certs-kubernetes
              readOnly: true
            - mountPath: /etc/ssl/certs
              name: ssl-certs-host
              readOnly: true
            - mountPath: /etc/kubernetes
              name: kubeconfig
              readOnly: true
          hostNetwork: true
          volumes:
          - hostPath:
              path: /etc/kubernetes/ssl
            name: ssl-certs-kubernetes
          - hostPath:
              path: /etc/kubernetes
            name: kubeconfig
          - hostPath:
              path: /usr/share/ca-certificates
            name: ssl-certs-host

  - filesystem: root
    path: /etc/kubernetes/manifests/kube-scheduler.yaml
    mode: 0644
    contents:
      inline: |
        apiVersion: v1
        kind: Pod
        metadata:
          name: kube-scheduler
          namespace: kube-system
          labels:
            application: kube-scheduler
            version: v1.13.7
        spec:
          priorityClassName: system-node-critical
          tolerations:
          - key: node-role.kubernetes.io/master
            effect: NoSchedule
          hostNetwork: true
          containers:
          - name: kube-scheduler
            image: registry.opensource.zalan.do/teapot/kube-scheduler:v1.13.7
            args:
            - --master=http://127.0.0.1:8080
            - --leader-elect=true
            - --feature-gates=TaintBasedEvictions=true,TaintNodesByCondition={{.Cluster.ConfigItems.experimental_schedule_daemonset_pods}},ScheduleDaemonSetPods={{.Cluster.ConfigItems.experimental_schedule_daemonset_pods}}
            env:
            - name: KUBE_MAX_PD_VOLS
              value: "26"
            resources:
              requests:
                cpu: 100m
                memory: 100Mi
            livenessProbe:
              httpGet:
                host: 127.0.0.1
                path: /healthz
                port: 10251
              initialDelaySeconds: 15
              timeoutSeconds: 15

  - filesystem: root
    path: /etc/kubernetes/nginx/nginx.conf
    mode: 0644
    contents:
      inline: |
        user nginx;
        worker_processes 1;
        error_log /dev/stdout info;
        events {
          worker_connections 1024;
        }
        http {
          default_type application/octet-stream;
          server_tokens off;
          access_log off;
          server {
            listen 8082;
            server_name _;
            location / {
              if ($request_method != GET) {
                return 403;
              }
              proxy_pass_request_body off;
              proxy_pass http://127.0.0.1:8080;
            }
            location ~ /secrets(/|$) {
              return 403 "unauthorized";
            }
          }
        }

  - filesystem: root
    path: /opt/bin/gen-controller-manager-config.sh
    mode: 0755
    contents:
      inline: |
        #!/bin/bash
        set -euo pipefail

        token="$(head -c 16 /dev/urandom | od -An -t x | tr -d ' ')"
        cat << EOF > /etc/kubernetes/controller-kubeconfig
        apiVersion: v1
        kind: Config
        clusters:
        - name: local
          cluster:
            server: https://127.0.0.1
            certificate-authority: /etc/kubernetes/ssl/ca.pem
        contexts:
        - name: local
          context:
            cluster: local
            user: kube-controller-manager
        current-context: local
        users:
        - name: kube-controller-manager
          user:
            token: ${token}
        EOF

        echo "${token},system:kube-controller-manager,system:kube-controller-manager" >> /etc/kubernetes/config/tokenfile.csv

  - filesystem: root
    path: /etc/kubernetes/config/tokenfile.csv
    mode: 0644
    contents:
      inline: |
        {{ .Cluster.ConfigItems.worker_shared_secret }},kubelet,kubelet

  - filesystem: root
    path: /etc/kubernetes/config/image-policy-webhook.yaml
    mode: 0644
    contents:
      inline: |
        imagePolicy:
          kubeConfigFile: /etc/kubernetes/config/image-policy-webhook-kubeconfig.yaml
          allowTTL: 2
          denyTTL: 2
          retryBackoff: 500
          defaultAllow: false

  - filesystem: root
    path: /etc/kubernetes/config/image-policy-webhook-kubeconfig.yaml
    mode: 0644
    contents:
      inline: |
        clusters:
          - name: image-policy-webhook
            cluster:
              server: http://127.0.0.1:8083/admit
        users:
          - name: image-policy-webhook
        current-context: image-policy-webhook
        contexts:
        - context:
            cluster: image-policy-webhook
            user: image-policy-webhook
          name: image-policy-webhook

  - filesystem: root
    path: /etc/kubernetes/config/audit.yaml
    mode: 0644
    contents:
      inline: |
        apiVersion: v1
        kind: Config
        clusters:
        - name: audit
          cluster:
            server: http://127.0.0.1:8889/audit
        contexts:
        - name: audit
          context:
            cluster: audit
            user: audit
        current-context: audit

  - filesystem: root
    path: /etc/kubernetes/config/audit-policy.yaml
    mode: 0644
    contents:
      inline: |
        apiVersion: audit.k8s.io/v1beta1
        kind: Policy
        rules:
          # The following requests were manually identified as high-volume and low-risk,
          # so drop them.
          - level: None
            users: ["system:kube-proxy"]
            verbs: ["watch"]
            resources:
              - group: "" # core
                resources: ["endpoints", "services", "services/status"]
          # don't audit any kubelet events
          # only enable it in e2e because we use kubelet as the identity for running e2e
          {{ if ne .Cluster.Environment "e2e" }}
          - level: None
            users: ["kubelet"] # legacy kubelet identity
          {{ end }}
          # don't audit events from the system:unsecured user. This is the user
          # used when connecting to the apiserver over localhost, and will
          # usuaully be done by the local kubelet.
          - level: None
            users: ["system:unsecured"]
          # don't audit events from the system:apiserver user
          - level: None
            users: ["system:apiserver"]
          {{ if eq .ConfigItems.audit_pod_events "true" }}
          # audit pod events
          - level: Request
            omitStages:
              - "RequestReceived"
            verbs: ["create", "delete", "update", "patch", "deletecollection"]
            resources:
              - group: "" # core
                resources: ["pods"]
          {{ end }}
          # don't audit any kube-controller-manager events
          - level: None
            users: ["system:kube-controller-manager"]
          # Don't audit events from system users in kube-system
          - level: None
            userGroups: ["system:serviceaccounts:kube-system"]
          # Don't audit events from high traffic infrastructure components
          - level: None
            users: ["credentials-provider"]
          - level: None
            userGroups: ["system:nodes"]
            verbs: ["get"]
            resources:
              - group: "" # core
                resources: ["nodes", "nodes/status"]
          - level: None
            users:
              - system:kube-controller-manager
              - system:kube-scheduler
              - system:serviceaccount:kube-system:endpoint-controller
            verbs: ["get", "update"]
            namespaces: ["kube-system"]
            resources:
              - group: "" # core
                resources: ["endpoints"]
          - level: None
            users: ["system:apiserver"]
            verbs: ["get"]
            resources:
              - group: "" # core
                resources: ["namespaces", "namespaces/status", "namespaces/finalize"]
          # Don't log HPA fetching metrics.
          - level: None
            users:
              - system:kube-controller-manager
            verbs: ["get", "list"]
            resources:
              - group: "metrics.k8s.io"
          # Don't log these read-only URLs.
          - level: None
            nonResourceURLs:
              - /healthz*
              - /version
              - /swagger*
          # Don't log events requests.
          - level: None
            resources:
              - group: "" # core
                resources: ["events"]
          # Secrets, ConfigMaps, and TokenReviews can contain sensitive & binary data,
          # so only log at the Metadata level.
          - level: Metadata
            resources:
              - group: "" # core
                resources: ["secrets", "configmaps"]
              - group: authentication.k8s.io
                resources: ["tokenreviews"]
            omitStages:
              - "RequestReceived"
          # Don't audit read-only events.
          - level: None
            verbs: ["watch", "list", "get"]
          # Default level for all other requests.
          - level: Request
            omitStages:
              - "RequestReceived"

  - filesystem: root
    path: /etc/kubernetes/ssl/ca.pem
    mode: 0664
    contents:
      remote:
        url: "data:text/plain;base64,{{ .Cluster.ConfigItems.ca_cert_decompressed }}"

  - filesystem: root
    path: /etc/kubernetes/ssl/apiserver.pem
    mode: 0664
    contents:
      remote:
        url: "data:text/plain;base64,{{ .Cluster.ConfigItems.apiserver_cert_decompressed }}"

  - filesystem: root
    path: /etc/kubernetes/ssl/apiserver-key.pem
    mode: 0664
    contents:
      remote:
        url: "data:text/plain;base64,{{ .Cluster.ConfigItems.apiserver_key_decompressed }}"

  - filesystem: root
    path: /etc/kubernetes/ssl/worker.pem
    mode: 0664
    contents:
      remote:
        url: "data:text/plain;base64,{{ .Cluster.ConfigItems.worker_cert }}"

  - filesystem: root
    path: /etc/kubernetes/ssl/worker-key.pem
    mode: 0664
    contents:
      remote:
        url: "data:text/plain;base64,{{ .Cluster.ConfigItems.worker_key }}"

  - filesystem: root
    path: /etc/kubernetes/ssl/proxy-client.pem
    mode: 0664
    contents:
      remote:
        url: "data:text/plain;base64,{{ .Cluster.ConfigItems.proxy_client_cert }}"

  - filesystem: root
    path: /etc/kubernetes/ssl/proxy-client-key.pem
    mode: 0664
    contents:
      remote:
        url: "data:text/plain;base64,{{ .Cluster.ConfigItems.proxy_client_key }}"

  - filesystem: root
    path: /etc/kubernetes/ssl/kubelet-client.pem
    mode: 0664
    contents:
      remote:
        url: "data:text/plain;base64,{{ .Cluster.ConfigItems.kubelet_client_cert }}"

  - filesystem: root
    path: /etc/kubernetes/ssl/kubelet-client-key.pem
    mode: 0664
    contents:
      remote:
        url: "data:text/plain;base64,{{ .Cluster.ConfigItems.kubelet_client_key }}"

  - filesystem: root
    path: /etc/kubernetes/ssl/admission-controller.pem
    mode: 0664
    contents:
      remote:
        url: "data:text/plain;base64,{{ .Cluster.ConfigItems.admission_controller_cert }}"

  - filesystem: root
    path: /etc/kubernetes/ssl/admission-controller-key.pem
    mode: 0664
    contents:
      remote:
        url: "data:text/plain;base64,{{ .Cluster.ConfigItems.admission_controller_key }}"

  - filesystem: root
    path: /etc/kubernetes/ssl/service-account-private-key.pem
    mode: 0664
    contents:
      remote:
        url: "data:text/plain;base64,{{ .Cluster.ConfigItems.service_account_private_key }}"

  - filesystem: root
    path: /etc/kubernetes/ssl/service-account-public-key.pem
    mode: 0664
    contents:
      remote:
        url: "data:text/plain;base64,{{ .Cluster.ConfigItems.service_account_private_key | base64Decode | publicKey | base64 }}"

  - filesystem: root
    path: /etc/kubernetes/cloud-config.ini
    mode: 0644
    contents:
      inline: |
        [global]
        DisableSecurityGroupIngress = true

  - filesystem: root
    path: /opt/bin/dockercfg.sh
    mode: 0755
    contents:
      inline: |
        #!/bin/bash
        set -euo pipefail

        iid="instance-identity-document:$(curl --silent --fail http://169.254.169.254/latest/dynamic/instance-identity/pkcs7)"
        iid="$(echo -n "$iid" | base64 -w 0)"
        cat << EOF > /root/.docker/config.json
        {
          "auths": {
            "https://pierone.stups.zalan.do": {
              "auth": "${iid}"
            }
          }
        }
        EOF

  - filesystem: root
    path: /opt/bin/meta-data-iptables.sh
    mode: 0755
    contents:
      inline: |
        #!/bin/bash
        set -euo pipefail

        /usr/sbin/iptables \
          --append PREROUTING \
          --protocol tcp \
          --destination 169.254.169.254 \
          --dport 80 \
          --in-interface cni0 \
          --match tcp \
          --jump DNAT \
          --table nat \
          --to-destination ${PRIVATE_EC2_IPV4}:8181

  {{if index .Cluster.ConfigItems "docker-1.12"}}
  - filesystem: root
    path: /etc/coreos/docker-1.12
    mode: 0644
    contents:
      inline: yes
  {{end}}

  - filesystem: root
    path: /home/core/.toolboxrc
    mode: 0644
    contents:
      inline: |
        TOOLBOX_DOCKER_IMAGE=registry.opensource.zalan.do/teapot/microscope
        TOOLBOX_DOCKER_TAG=v0.0.6

  - filesystem: root
    path: /root/.toolboxrc
    mode: 0644
    contents:
      inline: |
        TOOLBOX_DOCKER_IMAGE=registry.opensource.zalan.do/teapot/microscope
        TOOLBOX_DOCKER_TAG=v0.0.6

  - filesystem: root
    path: /etc/systemd/timesyncd.conf
    mode: 0644
    contents:
      inline: |
        [Time]
        NTP=169.254.169.123

  - filesystem: root
    path: /etc/ssh/sshd_config
    mode: 0400
    contents:
      inline: |
        Subsystem sftp internal-sftp
        ClientAliveInterval 180
        AuthenticationMethods publickey
        UseDNS no
        UsePAM yes
        PrintLastLog no # handled by PAM
        PrintMotd no    # handled by PAM

  - filesystem: root
    path: /opt/bin/dns-conntrack-iptables
    mode: 0755
    contents:
      inline: |
        #!/bin/bash
        set -euo pipefail

        /usr/sbin/iptables -I PREROUTING 1 -t raw -p udp -d "${PRIVATE_EC2_IPV4}" --dport 53 -j NOTRACK
        /usr/sbin/iptables -I PREROUTING 1 -t raw -p tcp -d "${PRIVATE_EC2_IPV4}" --dport 53 -j NOTRACK
        /usr/sbin/iptables -I OUTPUT 1 -t raw -p udp -s "${PRIVATE_EC2_IPV4}" --sport 53 -j NOTRACK
        /usr/sbin/iptables -I OUTPUT 1 -t raw -p tcp -s "${PRIVATE_EC2_IPV4}" --sport 53 -j NOTRACK

        /usr/sbin/iptables -I INPUT 1 -t filter -p udp -d "${PRIVATE_EC2_IPV4}" --dport 53 -j ACCEPT
        /usr/sbin/iptables -I INPUT 1 -t filter -p tcp -d "${PRIVATE_EC2_IPV4}" --dport 53 -j ACCEPT
        /usr/sbin/iptables -I OUTPUT 1 -t filter -p udp -s "${PRIVATE_EC2_IPV4}" --sport 53 -j ACCEPT
        /usr/sbin/iptables -I OUTPUT 1 -t filter -p tcp -s "${PRIVATE_EC2_IPV4}" --sport 53 -j ACCEPT

  - filesystem: root
    path: /opt/bin/drain-node
    mode: 0755
    contents:
      inline: |
        #!/bin/bash
        set -euo pipefail

        /usr/bin/rkt run --insecure-options=image \
          --volume=kube,kind=host,source=/etc/kubernetes,readOnly=true \
          --mount=volume=kube,target=/etc/kubernetes \
          --volume dns,kind=host,source=/run/systemd/resolve/resolv.conf,readOnly=true \
          --mount volume=dns,target=/etc/resolv.conf \
          --net=host \
          docker://registry.opensource.zalan.do/teapot/kubectl:v1.13.7 \
          --exec=/kubectl -- \
          --kubeconfig=/etc/kubernetes/kubeconfig \
          label node "$(hostname)" \
          lifecycle-status=draining \
          --overwrite

        /usr/bin/rkt run --insecure-options=image \
          --volume=kube,kind=host,source=/etc/kubernetes,readOnly=true \
          --mount=volume=kube,target=/etc/kubernetes \
          --net=host \
          --volume dns,kind=host,source=/run/systemd/resolve/resolv.conf,readOnly=true \
          --mount volume=dns,target=/etc/resolv.conf \
          docker://registry.opensource.zalan.do/teapot/kubectl:v1.13.7 \
          --exec=/kubectl -- \
          --kubeconfig=/etc/kubernetes/kubeconfig \
          drain "$(hostname)" \
          --ignore-daemonsets \
          --delete-local-data \
          --force<|MERGE_RESOLUTION|>--- conflicted
+++ resolved
@@ -559,20 +559,6 @@
             volumeMounts:
             - name: config-volume
               mountPath: /etc/nginx
-<<<<<<< HEAD
-{{ if eq .Cluster.ConfigItems.etcd_proxy_as_sidecar "true"}}
-          - name: etcd-proxy
-            image: registry.opensource.zalan.do/teapot/etcd-proxy:master-3
-            args:
-            - {{ .Cluster.ConfigItems.etcd_endpoints }}
-            ports:
-            - containerPort: 2379
-            resources:
-              requests:
-                cpu: 25m
-                memory: 25Mi
-{{ end }}
-=======
           - name: skipper-proxy
             image: registry.opensource.zalan.do/pathfinder/skipper:v0.10.235
             args:
@@ -607,7 +593,18 @@
             - mountPath: /etc/kubernetes/ssl
               name: ssl-certs-kubernetes
               readOnly: true
->>>>>>> 58b27be0
+{{ if eq .Cluster.ConfigItems.etcd_proxy_as_sidecar "true"}}
+          - name: etcd-proxy
+            image: registry.opensource.zalan.do/teapot/etcd-proxy:master-3
+            args:
+            - {{ .Cluster.ConfigItems.etcd_endpoints }}
+            ports:
+            - containerPort: 2379
+            resources:
+              requests:
+                cpu: 25m
+                memory: 25Mi
+{{ end }}
           volumes:
           - hostPath:
               path: /etc/kubernetes/ssl
