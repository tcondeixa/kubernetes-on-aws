#cloud-config
ssh_authorized_keys:
  - 'ssh-rsa AAAAB3NzaC1yc2EAAAADAQABAAACAQC8yXjMX812gbdUsosLvIA/zPrRZI+iOKo8Igq7eiwRTeJKxIkRd2vxDGDfqzCnMhUPPgLW7YM0FWt1u8ZTlXyL4fv1KZuYMRF+27GuU2b/IKu4JYlHDDHrvKCr9tyKb+YVPrAfzi2xVRTGGZG6GRmAiDw8HSUFdejuDLIropAFQu9gAow9aiuQG6kmxZK8qdwIu03eZhuUHCRySCPbusjO+I2JEyVa7lM+P1zt2znDwXsdGjTzHE7NSu5z/VHzho3STWolBm5Vk8uLNYKhjs0eiw/FXV5t+c08Y3JA1LwjAmfOBS23ERSHMG8I3EVSnB9utrdLXejwFAV/jY+Dl2QX9o8brFePBe26MbSg9udD0yfrVz4HEG6NigK6sSx97Zs0lcaSwvjJsnp/J3B1IQMlNRLJGQ7WxM9H2rtoMmD7/iPdADevehEui8C9iaADk6j8AWtN0SJbccSvidrFXW7eH/YSYW394rk8Cl1xBk2RORv3OGVy/RNVt6/Pk/BzvqKf3RvKlbvbFZsWeBSZHDAKeer7001g8HmKV7c8fnDsxIU9Ro3aeWpsX1rQ/jzH1an2deXzVDX1Xbm80VmL5M53dr4w2ZiF5uEIODEUr2nssvl6fhdnaXmbO0vsIyOVawl8mkQ7CBsW06Q+kNs7iDvwVmoG/DD0k4i86La2TBpGvQ== andre.hartmann@zalando.de'
  - 'ssh-rsa AAAAB3NzaC1yc2EAAAABIwAAAQEAt8djQXfn5U7H85oDzuZRfRONF+jVqn3Mp9t3tnBrJdKyTccfDovq1sekzEdOFdmj74yfS8bzaIO9pDUczy6j5k2MtDCoRnzAO6KZc46jMJ2GjhLArUuHLjmAw2r9LotZ30LEIEvJdmUI7mDlPMczv381PghyM8+DsYv62UrfjDiOsZ4EVkYnztQlO3ntNE16RFNj4fbfErQz67kmw0lB8C6bAf0RuRmvXzB7xRMplmknQnLusoURmySKdZM0GUe0VY6fmqOsgzHVLoEs1m82V8QK1ac/1DSHA91v50MbpCjTVLaRhjR8nmhWBedlhb6j5ClZdAQ8iwyyWC1MFQuvKw== henning@zalando.de'
  - 'ssh-rsa AAAAB3NzaC1yc2EAAAADAQABAAABAQDIgO42Rr98DRo4N86Uk4cqHcnbA0iPhL7/DQXRNs+o2vfnfoTVNQiyfq8XzScb+pRJpiq2wW2OthMVRUJsiO4PECw7avYAi0M8cyCsu+ZUoIeMlu+TssWA00GZgdKcQKyCoyLlGbPu2z4GpM9tX+7ASMbMuk6fpm6n9af1YbTm2eqKKXpHDJO+aex3WCj1VyQpCgCD4zquGRy8JRSiQ+QGyGZHIzWWpo3Lc1xGqSQu6L3h4RMrwtZNOjMr/xxxnApOQjBLr70Q8MlYnAhXrIyLjNOaMabMKVxDEltrvN2rCWfN/DFyRi4c5GiDKk1/lwlfO9dRieUqXm9J670PWhwx jan.mussler@zalando.de'
  - 'ssh-rsa AAAAB3NzaC1yc2EAAAADAQABAAABAQDOjGGBqrWGdbh0yfkBRE04IbdiAP2TJ2RXnfnp3OV8Lw+jg7cUqeZA5l2vIhFd2ctKPd5OGE3K/A6xCK3hFV9V01oYbH8S3IvrhyA+VjBG0d/ZgTm6GCrlE4XeAt9/ourBSxrrE04lfO786dhLsGEOa5WvvSG3Z/6BhyC/1e5Bd37nnWB363fjAsbg1UgSPr99QZQ5l2mSxN4i2IpJjULBWpLvrJLLJzzl67aaVhDjdtggEU+pMsOoRpDuJ46cYMMDvBI9gyyal2G1aIkqu9iejt1bly53Th2ZAiXecXxEh4K3a5H/Czf70vpCzXQiG1OuZRD1PaSpqw4+zzcizZdX matthias@zalando.de'
  - 'ssh-rsa AAAAB3NzaC1yc2EAAAADAQABAAACAQCs4NhH7uwlnklYYlV1GP57XX9NHYgXNv0njfEVowR1jFSKiMdEUtPKz5lOAeDtKpck9HyjxVOTSutNOIBZkkgN/FgkcpNbc59nIO4ELUzipkJivuYNO1lDAjCQi1qwYo+uksiNfcsao9mn7nd9Rh1g8TXYv95TSvml9v/Dolmanm1qj6OkbDw1xIurnNsoCjdxCWwSRGNja4r+PQc8pi+1xpdUBEvn40CeBdU7b/hZnv/BM9FIKSsVlIwMR2i/Co2rxCKo9B3q4dmdQ/2C1QczINVpPQcNUMuiljJFMXvT7dgfNsnUBe8vFuoPgqohJ/m8AiKZZOyoRNiCuELnKLRKqxosDmJz47Y0YiYgZk9jpnmt+x1fwqhY2R85F7W4RybpX3AFL1jOqOT2lE+idkhyeFq/pPoAiPvUcpQSmL9AwlrG6cPklTJZW+dUzH/W6kNlgl/T6hnMn4Mu+IljG08Iyb/HBdmOX+uRq5wdF8lI9Zjzlwg+j7HMa3p1O7MNwpSJVjVXkhUXH0WrFrK2JkwgXokIWvu0o+lajYOmXRQeGCyVybg06WFCzOXnK2toVucFMuAGoM0NkthAnodZCk+xXLNrtHOYagpdJ/x/Q88vuDsZr7IG0NvgX/OCq1a5lpnIydCe+tABNNKcRaOuOLbDYVgUaeVzIXyJjRYu5ZN/JQ== mikkel.larsen@zalando.de'
  - 'ssh-rsa AAAAB3NzaC1yc2EAAAADAQABAAAEAQCry4lt7DKc4yQpWIsvIIzWlBYBJifhX+1BZueb8jXpeVyiqL4U4S/XyR4QPRvIxB5JY1rc1y/Mo6+J6XpbhIfSJROMSaFWcsisRj2/lmvrU9RmhSefpQgB04qQcXejy6WqCyYYQSUwwbbObmq/mFZLt4iMI3J5oDyN5Fg5+8JXb4udDZQLJuH7qIkt+MZuy8v7HtSK03lEmDlAm14D9zndFEfSDfituUk/X/K5N7Li6dGYf4JLqIuX5yf2HoNyCCDrtUm9E/pUvBxrnPEtALBuMf8hd+hgNhJmiX2sZgSQHV9XhYLlNUshw+uZ7YVFOaYi3OQUn5pJVKFuxF5LftsXWl1xlFRy7SS2Vf5emMBXOmVTcDKFIghpojtsmsq53lvu2YSBZ6BJP2cqgD5HLw3xgqn6uzYaJCbCdiJZsGQ7Gly/fShR0ebOuvbumJpxegCE54pps3icwhvEhqbWhTv+z/zuvH1z5rqod1+GvrH6kjA80+cjv56zgLR77EHXnhwrTsDgb5KWm9Qktl/bbfnrYzT889/4gzE+3IO/RBHgM12aAHFCc1G9Kp/25iEK/2b3t6Qw1sikNo/0BRD4Y1CakTXtZOvp7nNOCZSAUY0PXsrKF82sDWIgccgeiNebxS1ESU0JQVDzzKZ/HmOP5fCRFC3nQnZtk/5/nj6iRiH22gcRl77Cv3k7MpX9MnpVE5Duk7VL0wnVQ8xJ7mNbUSzadsyJHbvBjfsWL2C+s6LC0ApAVBXekcymvkqP7nZwPj8XCrN0nWhBBGym6VUwDdLI9dedWd3XJrhgmbmc74xOhYHTTNVpiuHpYNb90G+0O/GHWaAY76fg4YvR+OwZVbPu8a36EhYMuzsNEshzwnAxh/1PHrGH7X2aHc+E37f5/hTL9QArqdiIhqt0iMCXMF89mlNlQ8oC6FgmaFlMub4fX7Sy6tkzl3W9pqQvAVlFxvCQ2zApYYsMwJDgwQRkxCX0ohzDYKvnFXLHGi3M+mKZQfDEe2KNOJaB8vBc3G0veTiH3fnveB/NtmsvYiBBQn+Z/Ftiezb8ApnE6GJofKBVA+ijCO4eKyYOuozik+oKJ4F2wLnDZM2rRJU/uxZhGrg50cPv62Hszhc3m3WGLMHJ9lntK1mDpZds6xbF4DccsE81Of11hZnTE8sookAKRt1FIL+kZd564JWaD9iM3SQuTXdCK/46Ms+Dmr5/MCMlGSNyRw52OZ1m1R5s+yMDBddGwMf5xh6s5Mh2G9bODETueEDPlYNiQCQw5Rx19ZT/W/CaaPswTYPYIgAQNXg8XnWzdKDCTqZ2z6LMwfyEAgaHIPoubLPVKk0iPWYnS2BpfrxdeG/DeywDVf2GEgnkdaVD martin.linkhorst@zalando.de'
  - 'ssh-rsa AAAAB3NzaC1yc2EAAAADAQABAAACAQDf3X7MZjYRZD2mI7dvW+c/8dUeDrdqAKZD/C9r+aGa6hWzbGeUZ7cub8to6X9Cl5p3MsTdtFV/OIHRIvxoIGYkz3CRHEBtUdUwOjF9lpBoB/yRMJyxlogmMCm9KGSUM4K+xgIX6qBHq/UeY2Yqumec5lhuLk+7wTmXYQM3+fvvHB8MY//UEadvjuDdotNGQ4jxkJjfoTQj6dspvsZCJ4kIIef9DLSJQ4oCV7sDCVDWPllb3ni9WJYD4vTguI82DI0moQV0WIPplH6rrK+ctVmPyix/IertpqWbiLgmdz3SAyGW45uws2ozGB1S+tZJF+RcNFbbAimoz6QHT+kgL1qmpxa7yba7y3m5pUHqGdhLb+X4Xe3oMZGk7cwBOECw8JUzxzqQKxpF1PfbH8wJ8AiKF7Xr/KJNk9Axsm1zV0DDWv3Z2oK7m8pNiq3mlhv6ovIpXsTq40uaasuLSfmLjSagQDT6ufBAUbaSAJfM0VFo4diIOCDnXH0SX1T8X3EPKbyDg0l/y0pE+FxXQvBK2rzgeynoK5NrvGl1xhJGetbMsl0+WtnIr/PbIQDTo9UQAzOWnHsTs72VqNbeJN4w8ksTqNhXiQO6zlhWqoPL/BeXvRc4N0R8iq9vIstjtuAZkaFsm5TH7Uzz3WTHzKbJ0/5+sefX4cucb/QjImvcVV1UEw==
 nick.juettner@zalando.de'
  - 'ssh-rsa AAAAB3NzaC1yc2EAAAADAQABAAABAQCuFg0sZtpORWFESaGFnDHYPDG2mYAEsg3pz2yvLn8L2U4b+clIqzQyMjjnze/syB979hVxAucb5A7YR8s7jPIcHUsTcLdGJUNATxiYSdReFj+6ki+6vk01zf9fTVrmAy39SYMi0hSicyMpQL7ur1osnqZ/OEq7+m/qJD6dQ5KpSMVr72kcdXqObEGxIKwPSJlyZ2df1UoMxuslLeGzovuNfngFMTpE7K6A1Nuysn0Vm4EIJ1/UC1nADbTsRexpwCD/7ZanS349RGhGA7SLeXKwSEejL6IkaMF6mWyy4+IWeKraSogw73oM9Quyzq72AwZos4WTb61DVWcRaRXj0D1/ raffaele.di.fazio@zalando.de'
  - 'ssh-rsa AAAAB3NzaC1yc2EAAAADAQABAAABAQCq3oEP8qhMvGtlR1bgVc9tFOVJ5B5RMKtm6UQ/zXQUpm8DQ04SxdM2U7TfuLien2HSfpHAlYe0eLJZUfIqCXUeZ37v0ozj2RglireEcJm0t9XJ7kTS4kqVxrL6iuN6qQVGHs0vxoo/o9+SP0YkuuJoXwJvVI4yKVbnbfA5hKaAffAYPmfgqOZ7+3AMwmaj/D3tI0xVEA48ptGkj5nnOl0pXlfLRNvbnXOCa/dTKUgkma1F0lXoTipkRspsMEiAnwfJ1dwnzgNzllt//Ao/H+yOVR8fWJ7d+nowszIk6zwUR7c6walxKKf5Oy5bQBU49MZ6xLP1oma9F2+llmV7qpqx rodrigo.reis@zalando.de'
  - 'ssh-rsa AAAAB3NzaC1yc2EAAAADAQABAAABAQCqAikaHsZWMuJvKZphZPZG0fnKMvVCRfBAbIS6e0Y+YqM0PfsWgB5e4f5TrbisQHdKopbfZVwYIaV/NegEuinrYPKC7t2ese/HjxgjHR95zHOcDP19Cbo+xeyH8zbRd9K3iRSyCUSMNRw5NL6zN8JOSl12m8QWQA4hTjFTmt870fIT4RLxu9qGlbQipUm57E/SotsNC41MQ/PsLQzOAviKrkS1rei2vzRHzAcjz1Z7GT5oH+dFVUC66kKa0XWDvq+VtkRVoLvS2chrIPCgESeeZAyOKyiOoyJxFFFiMVK48MWDBBIYTIsHE0qs/RwBi9+8lQGiHK5Rpk2djcloO0c7 sandor.szuecs@zalando.de'
  - 'ssh-rsa AAAAB3NzaC1yc2EAAAADAQABAAACAQCa6Sj76tQ/nyCbkAd5zL/ZPhH+4lfuBT7fFXfamRnIiA3LVXp5/0R8vhvXOYL5Q6uclr5n8sJD1IcwpYTkQrV+u7+PKnbBJZjYDgsbcDr843jzDHhJOzWiKpB5fFcu4Ll5pYVyXq3CgsTuNKBUCnQJEtx7WLRBAFoHZuicp9IjfXfyEVclcKvlGfWBFnidaSCrv2MKKCfqYwif8bY1PSnDYaqsqCrptZkzvuFlcewtsp2t12W760LiZlAB8RRM9SE5DdTYqyeLB2NymI0JecFM+yW/p3bRp6NZt63w9N/IqjQw5aJwAJfEzrb2dVKlr9y7TXyKZPfElvzPEsujTZBOTZs4uRfTMdPsAJj8qB/hNvdIfaFLn9KNQvzhwOjk8zjYU5NhZMUu5T8VBby8tcg9DLFfIqLJxoD1E1UHkOXCIuA3jhF6zre2d6cUeLmatsuOmd2OYeAcy9s3GOOjn/zCpIZ9k5eDLaWKwBgNFnNVznWdOgpd5BaY5PE1wS6655/po7hEngE3KWaNcmHV7AuQteozWYNNbIZy78UZ2p9LDm7v78BP5UNy834kSOu8MUQN2hNJ9hZ4x0MI2F6nmDKxqxAfkH9LBQ3Mf6FfJsV0+GSrLnI0mvmBcZp9/LOwcBAjf9MyHN3IcFbTxiQATaj7rXnYoBi88g9l4lQObiBNXQ== yerken.tussupbekov@zalando.de'
  - 'ssh-rsa AAAAB3NzaC1yc2EAAAADAQABAAABAQC0AQyTM4DBDLiXDfHpVUAKv8H+DPTJQWeXEO4knfUT+jskpKDafmR8AcOjSlEOONv2MWMLTnTXV3rWYKJtP9NkgpZO/o+l0sZ9GW3ZOieg49NiiWabqa3OAHadgVfqtk9vNBB1Yz977LnloU4pt1MEe6S7Tmrf8pp9JcesNJ3W+zAG49PEZ9U+pL9UMGbPcFjnpVJvXp3cl+PI6TeuFehPzch0NKPBIXbIdgOgY6VA36YAHvgVD6tClcui7QZ71uNDvChfYkUqeGNcHQzElhqBAi2AoOATd9pM4Cz/0c7kbBkky5aiJ9D/ooQswnwKrd7w0S53hG+lHL18P/qHHkBL alexey.ermakov@zalando.de'
coreos:
  update:
    reboot-strategy: "off"
  units:
    - name: etcd-member.service
      command: start
      enable: true
      drop-ins:
        - name: 40-etcd-gateway.conf
          content: |
            [Service]
            Environment="ETCD_OPTS=gateway start --listen-addr=127.0.0.1:2379 --endpoints={{ ETCD_ENDPOINTS }}"

    - name: docker.service
      drop-ins:
        - name: 40-flannel.conf
          content: |
            [Unit]
            Requires=flanneld.service
            After=flanneld.service
            [Service]
            EnvironmentFile=/etc/kubernetes/cni/docker_opts_cni.env
        - name: 60-dockeropts.conf
          content: |
            [Service]
            Environment="DOCKER_OPTS=--log-opt=max-file=2 --log-opt=max-size=50m"

    - name: flanneld.service
      drop-ins:
      - name: 20-version.conf
        content: |
          [Service]
          Environment="FLANNELD_IFACE="$private_ipv4"
          Environment="FLANNELD_ETCD_ENDPOINTS="http://127.0.0.1:2379"
          Environment="FLANNEL_IMAGE_TAG=v0.9.1"
          Environment="FLANNEL_OPTS=--ip-masq=true -v 2"

    - name: flannel-docker-opts.service
      drop-ins:
      - name: 20-version.conf
        content: |
          [Service]
          Environment="FLANNEL_IMAGE_TAG=v0.9.1"

    - name: timesynced-enable-network-time.service
      command: start
      runtime: true
      content: |
        [Service]
        Type=oneshot
        ExecStart=/usr/bin/timedatectl set-ntp true

        [Install]
        WantedBy=multi-user.target

    - name: kube2iam-iptables.service
      command: start
      runtime: true
      content: |
        [Service]
        Type=oneshot
        ExecStart=/usr/sbin/iptables \
          --append PREROUTING \
          --protocol tcp \
          --destination 169.254.169.254 \
          --dport 80 \
          --in-interface cni0 \
          --match tcp \
          --jump DNAT \
          --table nat \
          --to-destination $private_ipv4:8181

        [Install]
        WantedBy=multi-user.target

    - name: dockercfg.service
      command: start
      runtime: true
      content: |
        [Service]
        Type=oneshot
        ExecStartPre=/usr/bin/mkdir -p /root/.docker
        ExecStart=/opt/bin/dockercfg.sh

        [Install]
        WantedBy=multi-user.target

    - name: kubelet.service
      command: start
      runtime: true
      content: |
        [Service]
        Environment=KUBELET_IMAGE_TAG=v1.7.9_coreos.0
        Environment=KUBELET_IMAGE_URL=docker://registry.opensource.zalan.do/teapot/hyperkube
        Environment="RKT_RUN_ARGS=--insecure-options=image \
        --uuid-file-save=/var/run/kubelet-pod.uuid \
        --volume dns,kind=host,source=/etc/resolv.conf \
        --mount volume=dns,target=/etc/resolv.conf \
        --volume hosts,kind=host,source=/etc/hosts \
        --mount volume=hosts,target=/etc/hosts \
        --volume var-log,kind=host,source=/var/log \
        --mount volume=var-log,target=/var/log \
        --volume var-lib-cni,kind=host,source=/var/lib/cni \
        --mount volume=var-lib-cni,target=/var/lib/cni \
        --volume dockercfg,kind=host,source=/root/.docker/config.json \
        --mount volume=dockercfg,target=/root/.docker/config.json \
        --set-env=HOME=/root"
        ExecStartPre=/usr/bin/mkdir -p /var/log/containers
        ExecStartPre=/bin/mkdir -p /var/lib/cni
        ExecStartPre=-/usr/bin/rkt rm --uuid-file=/var/run/kubelet-pod.uuid
        ExecStart=/usr/lib/coreos/kubelet-wrapper \
        --cni-conf-dir=/etc/kubernetes/cni/net.d \
        --network-plugin=cni \
        --container-runtime=docker \
        --rkt-path=/usr/bin/rkt \
        --register-node \
        --allow-privileged \
        --node-labels=kubernetes.io/role=worker \
<<<<<<< HEAD
        --node-labels=flannel=local \
=======
        --node-labels=kube-proxy=local \
>>>>>>> 77302e01
        --node-labels={{NODE_LABELS}} \
        --pod-manifest-path=/etc/kubernetes/manifests \
        --cluster_dns=10.3.0.10 \
        --cluster_domain=cluster.local \
        --kubeconfig=/etc/kubernetes/kubeconfig \
        --require-kubeconfig \
        --healthz-bind-address=0.0.0.0 \
        --healthz-port=10248 \
        --tls-cert-file=/etc/kubernetes/ssl/worker.pem \
        --tls-private-key-file=/etc/kubernetes/ssl/worker-key.pem \
        --cloud-provider=aws \
        --low-diskspace-threshold-mb=1000 \
        --feature-gates=ExperimentalCriticalPodAnnotation=true,TaintBasedEvictions=true \
        --system-reserved=cpu=100m,memory=164Mi \
        --kube-reserved=cpu=100m,memory=282Mi
        ExecStop=-/usr/bin/rkt stop --uuid-file=/var/run/kubelet-pod.uuid
        Restart=always
        RestartSec=10
        [Install]
        WantedBy=multi-user.target

    - name: kube-node-drainer.service
      enable: true
      command: start
      runtime: true
      content: |
        [Unit]
        Description=drain this k8s node to make running pods time to gracefully shut down before stopping kubelet
        After=docker.service

        [Service]
        Type=oneshot
        RemainAfterExit=true
        ExecStart=/bin/true
        TimeoutStopSec=120s
        ExecStop=/bin/sh -c '/usr/bin/rkt run --insecure-options=image \
          --volume=kube,kind=host,source=/etc/kubernetes,readOnly=true \
          --mount=volume=kube,target=/etc/kubernetes \
          --net=host \
          docker://registry.opensource.zalan.do/teapot/hyperkube:v1.7.9_coreos.0 \
          --exec=/kubectl -- \
            --kubeconfig=/etc/kubernetes/worker-kubeconfig.yaml \
            label node $(hostname) \
            lifecycle-status=draining \
            --overwrite; /usr/bin/rkt run --insecure-options=image \
          --volume=kube,kind=host,source=/etc/kubernetes,readOnly=true \
          --mount=volume=kube,target=/etc/kubernetes \
          --net=host \
          docker://registry.opensource.zalan.do/teapot/hyperkube:v1.7.9_coreos.0 \
          --exec=/kubectl -- \
            --kubeconfig=/etc/kubernetes/kubeconfig \
            drain $(hostname) \
            --ignore-daemonsets \
            --delete-local-data \
            --force'

        [Install]
        WantedBy=multi-user.target

write_files:

  - path: /etc/kubernetes/cni/docker_opts_cni.env
    content: |
      DOCKER_OPT_BIP=""
      DOCKER_OPT_IPMASQ=""

  - path: /etc/kubernetes/ssl/worker.pem
    encoding: gzip+base64
    content: {{WORKER_CERT}}

  - path: /etc/kubernetes/ssl/worker-key.pem
    encoding: gzip+base64
    content: {{WORKER_KEY}}

  - path: /etc/kubernetes/ssl/ca.pem
    encoding: gzip+base64
    content: {{CA_CERT}}

  - path: /etc/kubernetes/manifests/kube-proxy.yaml
    content: |
        apiVersion: v1
        kind: Pod
        metadata:
          name: kube-proxy-userdata
          namespace: kube-system
          labels:
            application: kube-proxy-userdata
            version: v1.7.9_coreos.0
          annotations:
            scheduler.alpha.kubernetes.io/critical-pod: ''
            rkt.alpha.kubernetes.io/stage1-name-override: coreos.com/rkt/stage1-fly
        spec:
          tolerations:
          - key: CriticalAddonsOnly
            operator: Exists
          hostNetwork: true
          containers:
          - name: kube-proxy
            image: registry.opensource.zalan.do/teapot/hyperkube:v1.7.9_coreos.0
            command:
            - /hyperkube
            - proxy
            - --kubeconfig=/etc/kubernetes/kubeconfig
            - --feature-gates=ExperimentalCriticalPodAnnotation=true,TaintBasedEvictions=true
            - --v=2
            securityContext:
              privileged: true
            resources:
              requests:
                cpu: 50m
                memory: 75Mi
              limits:
                cpu: 200m
                memory: 200Mi
            volumeMounts:
              - mountPath: /etc/ssl/certs
                name: "ssl-certs"
              - mountPath: /etc/kubernetes/kubeconfig
                name: "kubeconfig"
                readOnly: true
              - mountPath: /etc/kubernetes/ssl
                name: "etc-kube-ssl"
                readOnly: true
              - mountPath: /var/run/dbus
                name: dbus
                readOnly: false
          volumes:
            - name: "ssl-certs"
              hostPath:
                path: "/usr/share/ca-certificates"
            - name: "kubeconfig"
              hostPath:
                path: "/etc/kubernetes/kubeconfig"
            - name: "etc-kube-ssl"
              hostPath:
                path: "/etc/kubernetes/ssl"
            - hostPath:
                path: /var/run/dbus
              name: dbus

  - path: /etc/kubernetes/kubeconfig
    content: |
        apiVersion: v1
        kind: Config
        clusters:
        - name: local
          cluster:
            server: {{API_SERVER}}
        users:
        - name: kubelet
          user:
            token: {{WORKER_SHARED_SECRET}}
        contexts:
        - context:
            cluster: local
            user: kubelet
          name: kubelet-context
        current-context: kubelet-context

  - path: /etc/kubernetes/cni/net.d/10-flannel.conf
    content: |
        {
            "name": "podnet",
            "type": "flannel",
            "delegate": {
                "isDefaultGateway": true
            }
        }

  - path: /opt/bin/dockercfg.sh
    owner: root:root
    permissions: 0755
    content: |
      #!/bin/bash
      iid="instance-identity-document:$(curl http://169.254.169.254/latest/dynamic/instance-identity/pkcs7)"
      iid="$(echo -n "$iid" | base64 -w 0)"
      cat << EOF > /root/.docker/config.json
      {
        "auths": {
          "https://pierone.stups.zalan.do": {
            "auth": "${iid}"
          }
        }
      }
      EOF

  - path: /home/core/.toolboxrc
    owner: core
    content: |
      TOOLBOX_DOCKER_IMAGE=registry.opensource.zalan.do/teapot/microscope
      TOOLBOX_DOCKER_TAG=v0.0.4

  - path: /root/.toolboxrc
    owner: root
    content: |
      TOOLBOX_DOCKER_IMAGE=registry.opensource.zalan.do/teapot/microscope
      TOOLBOX_DOCKER_TAG=v0.0.4

  - path: /etc/systemd/timesynced.conf
    owner: root
    content: |
      [Time]
      NTP=0.amazon.pool.ntp.org 1.amazon.pool.ntp.org 2.amazon.pool.ntp.org 3.amazon.pool.ntp.org<|MERGE_RESOLUTION|>--- conflicted
+++ resolved
@@ -131,11 +131,8 @@
         --register-node \
         --allow-privileged \
         --node-labels=kubernetes.io/role=worker \
-<<<<<<< HEAD
         --node-labels=flannel=local \
-=======
         --node-labels=kube-proxy=local \
->>>>>>> 77302e01
         --node-labels={{NODE_LABELS}} \
         --pod-manifest-path=/etc/kubernetes/manifests \
         --cluster_dns=10.3.0.10 \
