--- conflicted
+++ resolved
@@ -25,21 +25,9 @@
       annotations:
         logging/destination: "{{.Cluster.ConfigItems.log_destination_infra}}"
     spec:
-<<<<<<< HEAD
-      # consider tagging ASG based instance with a label such that a simple
-      # nodeSelector can be used which is more performant.
-      affinity:
-        nodeAffinity:
-          requiredDuringSchedulingIgnoredDuringExecution:
-            nodeSelectorTerms:
-            - matchExpressions:
-              - key: karpenter.sh/provisioner-name
-                operator: DoesNotExist
-=======
       # only schedule on nodes which require ASG lifecycle hook to trigger
       nodeSelector:
         asg-lifecycle-hook: "true"
->>>>>>> 59ed3118
       serviceAccountName: kube-node-ready
       dnsConfig:
         options:
