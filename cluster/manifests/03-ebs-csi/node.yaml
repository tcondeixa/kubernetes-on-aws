--- conflicted
+++ resolved
@@ -144,11 +144,7 @@
         - name: device-dir
           hostPath:
             path: /dev
-<<<<<<< HEAD
-            type: Directory
-=======
             type: Directory
         - name: probe-dir
           emptyDir: {}
-{{- end }}
->>>>>>> dc29faf0
+{{- end }}