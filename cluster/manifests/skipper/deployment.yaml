--- conflicted
+++ resolved
@@ -70,11 +70,7 @@
           - "-lb-healthcheck-interval=3s"
           - "-metrics-flavour=codahale,prometheus"
           - "-enable-connection-metrics"
-<<<<<<< HEAD
-{{ if index .ConfigItems "enable_apimonitoring"}}
-=======
 {{ if eq .ConfigItems.enable_apimonitoring "true"}}
->>>>>>> 612fc87e
           - "-enable-api-usage-monitoring"
           - "-api-usage-monitoring-realm-keys=https://identity.zalando.com/realm"
           - "-api-usage-monitoring-client-keys=https://identity.zalando.com/managed-id,sub"
