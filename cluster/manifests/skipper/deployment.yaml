{{ $internal_version := "v0.17.8-603" }}
{{ $version := index (split $internal_version "-") 0 }}

apiVersion: apps/v1
kind: Deployment
metadata:
  name: skipper-ingress
  namespace: kube-system
  labels:
    application: skipper-ingress
    version: {{ $version }}
    component: ingress
spec:
  strategy:
    rollingUpdate:
      maxSurge: 1
      maxUnavailable: 0
  selector:
    matchLabels:
      deployment: skipper-ingress
  template:
    metadata:
      labels:
        deployment: skipper-ingress
        application: skipper-ingress
        version: {{ $version }}
        component: ingress
      annotations:
        kubernetes-log-watcher/scalyr-parser: |
          [{"container": "skipper-ingress", "parser": "skipper-access-log"}]
        config/hash: {{"secret.yaml" | manifestHash}}
        logging/destination: "{{.Cluster.ConfigItems.log_destination_local}}"
        prometheus.io/path: /metrics
        prometheus.io/port: "9911"
        prometheus.io/scrape: "true"
{{- if eq .ConfigItems.skipper_topology_spread_enabled "true" }}
        zalando.org/topology-spread-timeout: 7m
{{- end }}
    spec:
{{- if eq .ConfigItems.skipper_topology_spread_enabled "true" }}
      topologySpreadConstraints:
        - maxSkew: 1
          topologyKey: topology.kubernetes.io/zone
          whenUnsatisfiable: DoNotSchedule
          labelSelector:
            matchLabels:
              # This is kind of stupid, but would work for now. Ideally we should just stop filtering out the pods in
              # kube-system in our admitters, since we've never really had any issues with them.
              parent-resource-hash: 71556441059f2d033fb06b1e73df03598c7ecaa6
{{- end }}
      priorityClassName: "{{ .Cluster.ConfigItems.system_priority_class }}"
      serviceAccountName: skipper-ingress
      terminationGracePeriodSeconds: {{ .Cluster.ConfigItems.skipper_termination_grace_period }}
      dnsPolicy: ClusterFirstWithHostNet
      hostNetwork: true
      containers:
      - name: skipper-ingress
        image: container-registry.zalando.net/teapot/skipper-internal:{{ $internal_version }}
        ports:
        - name: ingress-port
          containerPort: 9999
          hostPort: 9999
          protocol: TCP
{{ if or (eq .ConfigItems.nlb_switch "pre") (eq .ConfigItems.nlb_switch "exec") }}
        - name: http-redirect
          containerPort: 9998
          hostPort: 9998
          protocol: TCP
{{ end }}
        env:
        - name: LIGHTSTEP_TOKEN
          valueFrom:
            secretKeyRef:
              name: skipper-ingress
              key: lightstep-token
{{ if or (eq .ConfigItems.skipper_local_tokeninfo "production") (eq .ConfigItems.skipper_local_tokeninfo "bridge") }}
        - name: LOCAL_TOKENINFO
          value: "true"
        - name: ENABLE_OPENTRACING
          value: "true"
        - name: OPENTRACING_LIGHTSTEP_COMPONENT_NAME
          value: "tokeninfo-skipper-ingress"
        - name: OPENTRACING_LIGHTSTEP_ACCESS_TOKEN
          valueFrom:
            secretKeyRef:
              name: skipper-ingress
              key: lightstep-token
{{ end }}
{{ if eq .ConfigItems.skipper_local_tokeninfo "bridge" }}
        - name: LOCAL_TOKENINFO_SANDBOX
          value: "true"
{{ end }}
{{ if or (eq .ConfigItems.nlb_switch "pre") (eq .ConfigItems.nlb_switch "exec") }}
        - name: HTTP_REDIRECT
          value: "true"
{{ end }}
{{ if eq .ConfigItems.skipper_lua_scripts_enabled "true" }}
        - name: LUA_PATH
          value: /etc/skipper/lua/?.lua
        - name: DATADOME_API_KEY
          valueFrom:
            secretKeyRef:
              name: skipper-ingress
              key: datadome-api-key
{{ end }}
{{ if eq .ConfigItems.skipper_open_policy_agent_enabled "true" }}
        - name: STYRA_TOKEN
          valueFrom:
            secretKeyRef:
              name: skipper-ingress
              key: styra-token
{{ end }}
        args:
          - "run.sh"
          - "skipper"
          - "-validate-query={{ .ConfigItems.skipper_validate_query }}"
          - "-validate-query-log={{ .Cluster.ConfigItems.skipper_validate_query_log }}"
{{ if eq .ConfigItems.skipper_routesrv_enabled "exec" }}
          - "-routes-urls=http://skipper-ingress-routesrv.kube-system.svc.cluster.local/routes"
          - "-normalize-host"
{{ else }}
          - "-kubernetes"
          - "-kubernetes-in-cluster"
          - "-kubernetes-path-mode=path-prefix"
          - "-kubernetes-backend-traffic-algorithm={{ .ConfigItems.skipper_ingress_backend_traffic_algorithm }}"
          - "-kubernetes-default-lb-algorithm={{ .ConfigItems.skipper_ingress_default_lb_algorithm }}"
{{ end }}
          - "-address=:9999"
          - "-wait-first-route-load"
          - "-wait-for-healthcheck-interval={{ .Cluster.ConfigItems.skipper_wait_for_healthcheck_interval }}"
{{ if and (ne .ConfigItems.skipper_routesrv_enabled "exec") (eq .ConfigItems.enable_skipper_eastwest "true")}}
          - "-enable-kubernetes-east-west"
          - "-kubernetes-east-west-domain=.ingress.cluster.local"
{{ end }}
{{ if ne .ConfigItems.skipper_routesrv_enabled "exec" }}
          - "-kubernetes-east-west-range-domains=ingress.cluster.local"
          - "-kubernetes-east-west-range-predicates=ClientIP(\"10.2.0.0/15\", \"{{ .Values.vpc_ipv4_cidr }}\")"
          - "-reverse-source-predicate"
{{ end }}
          - "-proxy-preserve-host"
          - "-compress-encodings={{ .ConfigItems.skipper_compress_encodings }}"
          - "-serve-host-metrics"
          - "-serve-method-metric={{ .ConfigItems.skipper_serve_method_metric }}"
          - "-serve-status-code-metric={{ .ConfigItems.skipper_serve_status_code_metric }}"
          - "-serve-host-counter"
          - "-disable-metrics-compat"
          - "-enable-profile"
          - "-memory-profile-rate={{ .ConfigItems.skipper_memory_profile_rate }}"
          - "-block-profile-rate={{ .ConfigItems.skipper_block_profile_rate }}"
          - "-mutex-profile-fraction={{ .ConfigItems.skipper_mutex_profile_fraction }}"
          - "-debug-listener=:9922"
          - "-enable-ratelimits"
          - "-experimental-upgrade"
          - "-metrics-exp-decay-sample"
          - "-lb-healthcheck-interval=3s"
          - "-metrics-flavour=prometheus"
          - "-enable-connection-metrics"
          - "-enable-route-lifo-metrics"
          - "-enable-route-fifo-metrics"
          - "-enable-api-usage-monitoring"
          - "-api-usage-monitoring-realm-keys=https://identity.zalando.com/realm"
          - "-api-usage-monitoring-client-keys=https://identity.zalando.com/managed-id,sub"
          - "-api-usage-monitoring-default-client-tracking-pattern=services[.].*"
{{ if ne .ConfigItems.skipper_routesrv_enabled "exec" }}
          - "-default-filters-dir=/etc/config/default-filters"
{{ end }}
          - "-max-audit-body=0"
{{ if eq .ConfigItems.skipper_ingress_redis_swarm_enabled "true" }}
          - "-enable-swarm"
          - "-swarm-redis-dial-timeout={{ .ConfigItems.skipper_redis_dial_timeout }}"
          - "-swarm-redis-pool-timeout={{ .ConfigItems.skipper_redis_pool_timeout }}"
          - "-swarm-redis-read-timeout={{ .ConfigItems.skipper_redis_read_timeout }}"
          - "-swarm-redis-write-timeout={{ .ConfigItems.skipper_redis_write_timeout }}"
          - "-cluster-ratelimit-max-group-shards={{ .ConfigItems.skipper_cluster_ratelimit_max_group_shards }}"
{{ if eq .ConfigItems.skipper_routesrv_enabled "exec" }}
          - "-swarm-redis-remote=http://skipper-ingress-routesrv.kube-system.svc.cluster.local/swarm/redis/shards"
{{ else }}
          - "-kubernetes-redis-service-namespace=kube-system"
          - "-kubernetes-redis-service-name=skipper-ingress-redis"
{{ end }}
          - "-kubernetes-redis-service-port=6379"
{{ end }}
          - "-histogram-metric-buckets=.0001,.00025,.0005,.00075,.001,.0025,.005,.0075,.01,.025,.05,.075,.1,.2,.3,.4,.5,.75,1,2,3,4,5,7,10,15,20,30,60,120,300,600"
          - >-
            -opentracing=lightstep
            component-name=skipper-ingress
            token=$(LIGHTSTEP_TOKEN)
            collector={{ .Cluster.ConfigItems.tracing_collector_host }}:8444
            cmd-line=skipper-ingress
            tag=application=skipper-ingress
            tag=account={{ .Cluster.Alias }}
            tag=cluster={{ .Cluster.Alias }}
            tag=artifact=container-registry.zalando.net/teapot/skipper-internal:{{ $internal_version }}
            max-buffered-spans={{ .ConfigItems.skipper_ingress_tracing_buffer }}
            grpc-max-msg-size={{ .ConfigItems.skipper_ingress_lightstep_grpc_max_msg_size }}
            max-period={{ .ConfigItems.skipper_ingress_lightstep_max_period }}
            min-period={{ .ConfigItems.skipper_ingress_lightstep_min_period }}
            max-log-key-len={{ .ConfigItems.skipper_ingress_lightstep_max_log_key_len }}
            max-log-value-len={{ .ConfigItems.skipper_ingress_lightstep_max_log_value_len }}
            max-logs-per-span={{ .ConfigItems.skipper_ingress_lightstep_max_logs_per_span }}
            propagators={{ .ConfigItems.skipper_ingress_lightstep_propagators }}
            {{ .Cluster.ConfigItems.skipper_ingress_lightstep_log_events }}
          - "-opentracing-excluded-proxy-tags={{ .ConfigItems.skipper_ingress_opentracing_excluded_proxy_tags }}"
{{ if eq .ConfigItems.skipper_ingress_opentracing_backend_name_tag "true" }}
          - "-opentracing-backend-name-tag"
{{ end }}
          - "-opentracing-disable-filter-spans={{ .ConfigItems.skipper_opentracing_disable_filter_spans }}"
          - "-expect-continue-timeout-backend={{ .ConfigItems.skipper_expect_continue_timeout_backend }}"
          - "-keepalive-backend={{ .ConfigItems.skipper_keepalive_backend }}"
          - "-max-idle-connection-backend={{ .ConfigItems.skipper_max_idle_connection_backend }}"
          - "-response-header-timeout-backend={{ .ConfigItems.skipper_response_header_timeout_backend }}"
          - "-timeout-backend={{ .ConfigItems.skipper_timeout_backend }}"
          - "-tls-timeout-backend={{ .ConfigItems.skipper_tls_timeout_backend }}"
          - "-close-idle-conns-period={{ .ConfigItems.skipper_close_idle_conns_period }}"
          - "-idle-timeout-server={{ .ConfigItems.skipper_idle_timeout_server }}"
          - "-read-timeout-server={{ .ConfigItems.skipper_read_timeout_server }}"
          - "-write-timeout-server={{ .ConfigItems.skipper_write_timeout_server }}"
          - "-disabled-filters={{ .ConfigItems.skipper_disabled_filters }}"
{{ if ne .ConfigItems.skipper_routesrv_enabled "exec" }}
          - '-default-filters-prepend={{ .ConfigItems.skipper_default_filters }}'
  {{ if .ConfigItems.skipper_edit_route_placeholders }}
          {{ range $placeholder := split .ConfigItems.skipper_edit_route_placeholders "[cf724afc]" }}
          - '-edit-route={{ $placeholder }}'
          {{ end }}
  {{ end }}
{{ end }}
          - "-suppress-route-update-logs={{ .ConfigItems.skipper_suppress_route_update_logs }}"
{{ if eq .ConfigItems.skipper_enable_tcp_queue "true" }}
          - "-enable-tcp-queue"
          - "-expected-bytes-per-request={{ .ConfigItems.skipper_expected_bytes_per_request }}"
          - "-max-tcp-listener-concurrency={{ .ConfigItems.skipper_max_tcp_listener_concurrency }}"
          - "-max-tcp-listener-queue={{ .ConfigItems.skipper_max_tcp_listener_queue }}"
{{ end }}
{{ if eq .ConfigItems.skipper_local_tokeninfo "bridge" }}
          - "-oauth2-tokeninfo-url=http://127.0.0.1:9000/oauth2/tokeninfo"
          - "-status-checks=http://127.0.0.1:9021/health,http://127.0.0.1:9121/health,http://127.0.0.1:9000/healthz"
{{ else if eq .ConfigItems.skipper_local_tokeninfo "production" }}
          - "-oauth2-tokeninfo-url=http://127.0.0.1:9021/oauth2/tokeninfo"
          - "-status-checks=http://127.0.0.1:9021/health"
{{ end }}
          - "-oauth2-tokeninfo-cache-size={{ .ConfigItems.skipper_tokeninfo_cache_size }}"
          - "-oauth2-tokeninfo-cache-ttl={{ .ConfigItems.skipper_tokeninfo_cache_ttl }}"
{{ if eq .ConfigItems.skipper_oauth2_ui_login "true" }}
          - "-enable-oauth2-grant-flow"
          - "-oauth2-auth-url={{ .ConfigItems.skipper_oauth2_auth_url }}"
          - "-oauth2-token-url={{ .ConfigItems.skipper_oauth2_token_url }}"
          - "-oauth2-secret-file=/etc/skipper/secret/encryption-key"
          - "-oauth2-client-id-file=/etc/skipper/hostname-credentials/{host}-grant-credentials-employee-client-id"
          - "-oauth2-client-secret-file=/etc/skipper/hostname-credentials/{host}-grant-credentials-employee-client-secret"
          - "-credentials-update-interval=1m"
          - "-oauth2-token-cookie-name={{ .ConfigItems.skipper_oauth2_cookie_name }}"
          - "-oauth2-token-cookie-remove-subdomains=0"
          - "-oauth2-callback-path={{ .ConfigItems.skipper_oauth2_redirect_uri_path }}"
          - "-oauth2-grant-tokeninfo-keys={{ .ConfigItems.skipper_oauth2_ui_login_tokeninfo_keys }}"
{{ end }}
{{ if eq .ConfigItems.skipper_open_policy_agent_enabled "true" }}
          - "-enable-open-policy-agent"
          - "-open-policy-agent-config-template=/etc/skipper/open-policy-agent/opaconfig.yaml"
          - "-open-policy-agent-envoy-metadata=/etc/skipper/open-policy-agent/envoymetadata.json"
{{ end }}
{{ if or (eq .ConfigItems.nlb_switch "pre") (eq .ConfigItems.nlb_switch "exec") }}
          - "-forwarded-headers=X-Forwarded-For,X-Forwarded-Proto=https,X-Forwarded-Port=443"
          - "-forwarded-headers-exclude-cidrs=10.2.0.0/15,{{ .Values.vpc_ipv4_cidr}}"
{{ end }}
{{ if .ConfigItems.skipper_ingress_inline_routes }}
          - "-inline-routes={{ .ConfigItems.skipper_ingress_inline_routes }}"
{{ end }}
{{ if .ConfigItems.skipper_ingress_refuse_payload }}
          {{ range $pattern := split .ConfigItems.skipper_ingress_refuse_payload "[cf724afc]" }}
          - "-refuse-payload={{ $pattern }}"
          {{ end }}
{{ end }}
        resources:
{{ if and (eq .Cluster.ConfigItems.enable_dedicate_nodepool_skipper "true") (eq .Cluster.ConfigItems.skipper_ingress_binpack "true") }}
{{ $cpu_requests := sumQuantities .Cluster.ConfigItems.skipper_ingress_cpu (printf "-%s"  .Cluster.ConfigItems.teapot_admission_controller_daemonset_reserved_cpu) (printf "-%s" .Cluster.ConfigItems.kubelet_system_reserved_cpu) (printf "-%s" .Cluster.ConfigItems.kubelet_kube_reserved_cpu) }}
          limits:
            cpu: "{{ $cpu_requests }}"
            memory: "{{ .ConfigItems.skipper_ingress_memory }}"
          requests:
            cpu: "{{ $cpu_requests }}"
            memory: "{{ .ConfigItems.skipper_ingress_memory }}"
{{ else }}
          limits:
            cpu: "{{ .ConfigItems.skipper_ingress_cpu }}"
            memory: "{{ .ConfigItems.skipper_ingress_memory }}"
          requests:
            cpu: "{{ .ConfigItems.skipper_ingress_cpu }}"
            memory: "{{ .ConfigItems.skipper_ingress_memory }}"
{{ end }}
        readinessProbe:
          httpGet:
            path: /kube-system/healthz
            port: 9999
          initialDelaySeconds: {{ .ConfigItems.skipper_readiness_init_delay_seconds }}
          timeoutSeconds: 5
{{ if eq .ConfigItems.skipper_local_tokeninfo "production" }}
        livenessProbe:
          httpGet:
            path: /health
            port: 9021
            host: 127.0.0.1
            scheme: HTTP
          initialDelaySeconds: {{ .ConfigItems.skipper_liveness_init_delay_seconds }}
          periodSeconds: 10
          timeoutSeconds: 5
          successThreshold: 1
          failureThreshold: 5
{{ else if eq .ConfigItems.skipper_local_tokeninfo "bridge" }}
        livenessProbe:
          exec:
            command:
            - /bin/sh
            - -ce
            # Check all sub processes in the container and fail if one of them fails.
            # wget will exit with non-zero status code if the HTTP code is no 2xx.
            # production tokeninfo, sandbox tokeninfo, bridge
            - "wget -T 1 -q -O /dev/null http://127.0.0.1:9021/health; wget -T 1 -q -O /dev/null http://127.0.0.1:9121/health; wget -T 1 -q -O /dev/null http://127.0.0.1:9000/healthz"
          initialDelaySeconds: {{ .ConfigItems.skipper_liveness_init_delay_seconds }}
          periodSeconds: 10
          timeoutSeconds: 5
          successThreshold: 1
          failureThreshold: 5
{{ end }}
        securityContext:
          readOnlyRootFilesystem: true
          runAsNonRoot: true
          runAsUser: 1000
        volumeMounts:
          - name: routes-cache
            mountPath: /tmp
{{ if eq .ConfigItems.skipper_local_tokeninfo "bridge"}}
          - name: routes
            mountPath: /etc/routes
{{ end }}
{{ if ne .ConfigItems.skipper_routesrv_enabled "exec" }}
          - name: filters
            mountPath: /etc/config/default-filters
{{ end }}
{{ if eq .ConfigItems.skipper_lua_scripts_enabled "true" }}
          - name: lua
            mountPath: /etc/skipper/lua
            readOnly: true
{{ end }}
{{ if eq .ConfigItems.skipper_oauth2_ui_login "true"}}
          - name: hostname-credentials
            mountPath: /etc/skipper/hostname-credentials
            readOnly: true
          - name: encryption-key
            mountPath: /etc/skipper/secret
            readOnly: true
{{ end }}
<<<<<<< HEAD
#{{ if eq .ConfigItems.skipper_open_policy_agent_enabled "true" }}
          - name: open-policy-agent-config
            mountPath: /etc/skipper/open-policy-agent
            readOnly: true
#{{ end }}
=======
{{ if eq .ConfigItems.skipper_open_policy_agent_enabled "true" }}
          - name: open-policy-agent-config
            mountPath: /etc/skipper/open-policy-agent
            readOnly: true
{{ end }}
>>>>>>> dd652ff2
      volumes:
        - name: routes-cache
          emptyDir: {}
{{ if eq .ConfigItems.skipper_local_tokeninfo "bridge"}}
        - name: routes
          configMap:
            name: sandbox-tokeninfo-bridge-conf
{{ end }}
{{ if ne .ConfigItems.skipper_routesrv_enabled "exec" }}
        - name: filters
          configMap:
            name: skipper-default-filters
            optional: true
{{ end }}
{{ if eq .ConfigItems.skipper_lua_scripts_enabled "true" }}
        - name: lua
          configMap:
            name: skipper-ingress-lua
            optional: true
{{ end }}
{{ if eq .ConfigItems.skipper_oauth2_ui_login "true"}}
        - name: hostname-credentials
          secret:
            secretName: hostname-credentials
        - name: encryption-key
          secret:
            secretName: skipper-ingress
{{ end }}
{{ if eq .ConfigItems.skipper_open_policy_agent_enabled "true" }}
        - name: open-policy-agent-config
          configMap:
            name: open-policy-agent-config
{{ end }}
{{ if eq .ConfigItems.enable_dedicate_nodepool_skipper "true"}}
      nodeSelector:
        dedicated: skipper-ingress
      tolerations:
      - effect: NoSchedule
        key: dedicated
        value: skipper-ingress
{{ end }}

{{ if ne .ConfigItems.skipper_routesrv_enabled "false" }}
---
apiVersion: apps/v1
kind: Deployment
metadata:
  name: skipper-ingress-routesrv
  namespace: kube-system
  labels:
    application: skipper-ingress
    version: {{ $version }}
    component: routesrv
spec:
  strategy:
    rollingUpdate:
      maxSurge: 1
      maxUnavailable: 0
  selector:
    matchLabels:
      application: skipper-ingress
      component: routesrv
  template:
    metadata:
      labels:
        deployment: skipper-ingress-routesrv
        application: skipper-ingress
        version: {{ $version }}
        component: routesrv
      annotations:
        kubernetes-log-watcher/scalyr-parser: |
          [{"container": "routesrv", "parser": "skipper-access-log"}]
        config/hash: {{"secret.yaml" | manifestHash}}
        logging/destination: "{{.Cluster.ConfigItems.log_destination_local}}"
        prometheus.io/path: /metrics
        prometheus.io/port: "9990"
        prometheus.io/scrape: "true"
{{- if eq .ConfigItems.skipper_topology_spread_enabled "true" }}
        zalando.org/topology-spread-timeout: 7m
{{- end }}
    spec:
{{- if eq .ConfigItems.skipper_topology_spread_enabled "true" }}
      topologySpreadConstraints:
        - maxSkew: 1
          topologyKey: topology.kubernetes.io/zone
          whenUnsatisfiable: DoNotSchedule
          labelSelector:
            matchLabels:
              # This is kind of stupid, but would work for now. Ideally we should just stop filtering out the pods in
              # kube-system in our admitters, since we've never really had any issues with them.
              parent-resource-hash: abd943226b6885f66785592be28bdf303863fbac
{{- end }}
      priorityClassName: "{{ .Cluster.ConfigItems.system_priority_class }}"
      serviceAccountName: skipper-ingress
      terminationGracePeriodSeconds: {{ .Cluster.ConfigItems.skipper_termination_grace_period }}
{{- if eq .ConfigItems.skipper_routesrv_node_affinity_enabled "true" }}
      affinity:
       podAntiAffinity:
         requiredDuringSchedulingIgnoredDuringExecution:
         - labelSelector:
             matchExpressions:
             - key: application
               operator: In
               values:
               - skipper-ingress
             - key: component
               operator: In
               values:
               - routesrv
           topologyKey: kubernetes.io/hostname
{{- end }}
      containers:
      - name: routesrv
        image: container-registry.zalando.net/teapot/skipper:{{ $version }}
        ports:
        - name: ingress-port
          containerPort: 9990
          protocol: TCP
        args:
          - "routesrv"
          - "-kubernetes"
          - "-kubernetes-in-cluster"
          - "-kubernetes-path-mode=path-prefix"
          - "-kubernetes-backend-traffic-algorithm={{ .ConfigItems.skipper_ingress_backend_traffic_algorithm }}"
          - "-kubernetes-default-lb-algorithm={{ .ConfigItems.skipper_ingress_default_lb_algorithm }}"
          - "-address=:9990"
          - "-wait-for-healthcheck-interval={{ .Cluster.ConfigItems.skipper_wait_for_healthcheck_interval }}"
{{ if eq .ConfigItems.enable_skipper_eastwest "true"}}
          - "-enable-kubernetes-east-west"
          - "-kubernetes-east-west-domain=.ingress.cluster.local"
{{ end }}
          - "-kubernetes-east-west-range-domains=ingress.cluster.local"
          - "-kubernetes-east-west-range-predicates=ClientIP(\"10.2.0.0/15\", \"{{ .Values.vpc_ipv4_cidr }}\")"
          - "-reverse-source-predicate"
          - "-default-filters-dir=/etc/config/default-filters"
          - '-default-filters-prepend={{ .ConfigItems.skipper_default_filters }}'
{{ if eq .ConfigItems.skipper_ingress_redis_swarm_enabled "true" }}
          - "-enable-swarm"
          - "-kubernetes-redis-service-namespace=kube-system"
          - "-kubernetes-redis-service-name=skipper-ingress-redis"
{{ end }}
{{ if eq .ConfigItems.skipper_oauth2_ui_login "true" }}
          - "-enable-oauth2-grant-flow"
          - "-oauth2-callback-path={{ .ConfigItems.skipper_oauth2_redirect_uri_path }}"
{{ end }}
{{ if .ConfigItems.skipper_edit_route_placeholders }}
          {{ range $placeholder := split .ConfigItems.skipper_edit_route_placeholders "[cf724afc]" }}
          - '-edit-route={{ $placeholder }}'
          {{ end }}
{{ end }}
{{ if or (eq .ConfigItems.nlb_switch "pre") (eq .ConfigItems.nlb_switch "exec") }}
          - "-forwarded-headers=X-Forwarded-For,X-Forwarded-Proto=https,X-Forwarded-Port=443"
          - "-forwarded-headers-exclude-cidrs=10.2.0.0/15,{{ .Values.vpc_ipv4_cidr}}"
{{ end }}
        resources:
          limits:
            cpu: "{{ .ConfigItems.skipper_routesrv_cpu }}"
            memory: "{{ .ConfigItems.skipper_routesrv_memory }}"
          requests:
            cpu: "{{ .ConfigItems.skipper_routesrv_cpu }}"
            memory: "{{ .ConfigItems.skipper_routesrv_memory }}"
        readinessProbe:
          httpGet:
            path: /health
            port: 9990
          timeoutSeconds: 5
        securityContext:
          readOnlyRootFilesystem: true
          runAsNonRoot: true
          runAsUser: 1000
        volumeMounts:
          - name: filters
            mountPath: /etc/config/default-filters
      volumes:
        - name: filters
          configMap:
            name: skipper-default-filters
            optional: true
{{ end }}<|MERGE_RESOLUTION|>--- conflicted
+++ resolved
@@ -349,19 +349,11 @@
             mountPath: /etc/skipper/secret
             readOnly: true
 {{ end }}
-<<<<<<< HEAD
-#{{ if eq .ConfigItems.skipper_open_policy_agent_enabled "true" }}
-          - name: open-policy-agent-config
-            mountPath: /etc/skipper/open-policy-agent
-            readOnly: true
-#{{ end }}
-=======
 {{ if eq .ConfigItems.skipper_open_policy_agent_enabled "true" }}
           - name: open-policy-agent-config
             mountPath: /etc/skipper/open-policy-agent
             readOnly: true
 {{ end }}
->>>>>>> dd652ff2
       volumes:
         - name: routes-cache
           emptyDir: {}
