--- conflicted
+++ resolved
@@ -5,11 +5,7 @@
   namespace: kube-system
   labels:
     application: skipper-ingress
-<<<<<<< HEAD
-    version: v0.10.168
-=======
     version: v0.10.169
->>>>>>> da65c3bc
     component: ingress
 spec:
   strategy:
@@ -22,11 +18,7 @@
     metadata:
       labels:
         application: skipper-ingress
-<<<<<<< HEAD
-        version: v0.10.168
-=======
         version: v0.10.169
->>>>>>> da65c3bc
         component: ingress
       annotations:
         kubernetes-log-watcher/scalyr-parser: |
@@ -49,11 +41,7 @@
       hostNetwork: true
       containers:
       - name: skipper-ingress
-<<<<<<< HEAD
-        image: registry.opensource.zalan.do/pathfinder/skipper:v0.10.168
-=======
         image: registry.opensource.zalan.do/pathfinder/skipper:v0.10.169
->>>>>>> da65c3bc
         ports:
         - name: ingress-port
           containerPort: 9999
