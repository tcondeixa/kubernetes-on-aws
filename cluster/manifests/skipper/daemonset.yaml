--- conflicted
+++ resolved
@@ -5,11 +5,7 @@
   namespace: kube-system
   labels:
     application: skipper-ingress
-<<<<<<< HEAD
-    version: v0.9.152
-=======
     version: v0.9.171
->>>>>>> 60c7859d
     component: ingress
 spec:
   selector:
@@ -22,11 +18,7 @@
       name: skipper-ingress
       labels:
         application: skipper-ingress
-<<<<<<< HEAD
-        version: v0.9.152
-=======
         version: v0.9.171
->>>>>>> 60c7859d
         component: ingress
       annotations:
         scheduler.alpha.kubernetes.io/critical-pod: ''
@@ -48,11 +40,7 @@
       hostNetwork: true
       containers:
       - name: skipper-ingress
-<<<<<<< HEAD
-        image: registry.opensource.zalan.do/pathfinder/skipper:v0.9.152
-=======
         image: registry.opensource.zalan.do/pathfinder/skipper:v0.9.171
->>>>>>> 60c7859d
         ports:
         - name: ingress-port
           containerPort: 9999
@@ -68,11 +56,8 @@
           - "-experimental-upgrade"
           - "-metrics-exp-decay-sample"
           - "-reverse-source-predicate"
-<<<<<<< HEAD
-=======
           - "-lb-healthcheck-interval=3s"
           - "-metrics-flavour=codahale,prometheus"
->>>>>>> 60c7859d
         resources:
           limits:
             cpu: 200m
