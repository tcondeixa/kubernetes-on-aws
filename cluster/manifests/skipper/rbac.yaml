apiVersion: v1
kind: ServiceAccount
metadata:
  name: skipper-ingress
  namespace: kube-system
  labels:
    application: skipper-ingress
<<<<<<< HEAD
  annotations:
    iam.amazonaws.com/role: "{{ .LocalID }}-app-skipper-ingress"
=======
{{ if eq .ConfigItems.skipper_open_policy_agent_enabled "true" }}
  # Note: if the role extends beyond OPA use, this condition can be removed
  annotations:
    iam.amazonaws.com/role: "{{ .LocalID }}-app-skipper-ingress"
{{ end }}
>>>>>>> dd652ff2
---
apiVersion: rbac.authorization.k8s.io/v1
kind: ClusterRole
metadata:
  name: skipper-ingress
rules:
- apiGroups:
  - networking.k8s.io
  resources:
  - ingresses
  verbs:
  - get
  - list
- apiGroups: ["extensions"]
  resources: ["ingresses", ]
  verbs: ["get", "list"]
- apiGroups: [""]
  resources: ["namespaces", "services", "endpoints", "pods"]
  verbs: ["get", "list"]
- apiGroups:
  - zalando.org
  resources:
  - routegroups
  verbs:
  - get
  - list
---
apiVersion: rbac.authorization.k8s.io/v1
kind: ClusterRoleBinding
metadata:
  name: skipper-ingress
roleRef:
  apiGroup: rbac.authorization.k8s.io
  kind: ClusterRole
  name: skipper-ingress
subjects:
- kind: ServiceAccount
  name: skipper-ingress
  namespace: kube-system
---
apiVersion: rbac.authorization.k8s.io/v1
kind: RoleBinding
metadata:
  name: skipper-ingress-privileged-psp
  namespace: kube-system
roleRef:
  apiGroup: rbac.authorization.k8s.io
  kind: ClusterRole
  name: privileged-psp
subjects:
- kind: ServiceAccount
  name: skipper-ingress
  namespace: kube-system<|MERGE_RESOLUTION|>--- conflicted
+++ resolved
@@ -5,16 +5,11 @@
   namespace: kube-system
   labels:
     application: skipper-ingress
-<<<<<<< HEAD
-  annotations:
-    iam.amazonaws.com/role: "{{ .LocalID }}-app-skipper-ingress"
-=======
 {{ if eq .ConfigItems.skipper_open_policy_agent_enabled "true" }}
   # Note: if the role extends beyond OPA use, this condition can be removed
   annotations:
     iam.amazonaws.com/role: "{{ .LocalID }}-app-skipper-ingress"
 {{ end }}
->>>>>>> dd652ff2
 ---
 apiVersion: rbac.authorization.k8s.io/v1
 kind: ClusterRole
