--- conflicted
+++ resolved
@@ -33,12 +33,8 @@
           # do not downscale ourselves, also keep Postgres Operator so excluded DBs can be managed
           - --exclude-deployments=kube-downscaler,postgres-operator
           - "--default-uptime={{ .ConfigItems.downscaler_default_uptime }}"
-<<<<<<< HEAD
-          - --include-resources=deployments,statefulsets,stacks
-=======
           - "--default-downtime={{ .ConfigItems.downscaler_default_downtime }}"
           - --include-resources=deployments,statefulsets,stacks,cronjobs
->>>>>>> 1ed532b8
           - --deployment-time-annotation=deployment-time
         resources:
           limits:
