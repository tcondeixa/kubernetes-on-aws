--- conflicted
+++ resolved
@@ -41,12 +41,8 @@
         - --cluster-id={{ .Cluster.ID }}
         - --cluster-alias={{ .Cluster.Alias }}
         - --audittrail-url={{ .Cluster.ConfigItems.audittrail_url }}
-<<<<<<< HEAD
-        - --s3-fallback-bucket-name=zalando-audittrail-{{accountID .InfrastructureAccount}}-{{.LocalID}}
+        - --s3-fallback-bucket-name=zalando-audittrail-{{ accountID .Cluster.InfrastructureAccount }}-{{ .Cluster.LocalID }}
         - --nakadi-url={{ .Cluster.ConfigItems.audittrail_nakadi_url }}
-=======
-        - --s3-fallback-bucket-name=zalando-audittrail-{{accountID .Cluster.InfrastructureAccount}}-{{ .Cluster.LocalID }}
->>>>>>> 7f1ca6c7
         - --address=:8889
         - --metrics-address=:7980
         - --audittrail-timeout={{ .Cluster.ConfigItems.audittrail_adapter_timeout }}
