# example: remove the app-ingress-controller deployment from kube-system
# pre_apply:
# - name: app-ingress-controller
#   namespace: kube-system
#   kind: deployment

# everything defined under here will be deleted before applying the manifests
pre_apply:
<<<<<<< HEAD
- name: logging-agent
  namespace: visibility
  kind: daemonset
- name: logging-agent
  namespace: visibility
  kind: secret
=======
- name: kube-dns-b
  namespace: kube-system
  kind: service
- name: kube-dns-b
  namespace: kube-system
  kind: deployment
- name: kube-dns-b-autoscaler
  namespace: kube-system
  kind: deployment
>>>>>>> 184ad65b

# everything defined under here will be deleted after applying the manifests
post_apply: []<|MERGE_RESOLUTION|>--- conflicted
+++ resolved
@@ -6,14 +6,6 @@
 
 # everything defined under here will be deleted before applying the manifests
 pre_apply:
-<<<<<<< HEAD
-- name: logging-agent
-  namespace: visibility
-  kind: daemonset
-- name: logging-agent
-  namespace: visibility
-  kind: secret
-=======
 - name: kube-dns-b
   namespace: kube-system
   kind: service
@@ -23,7 +15,6 @@
 - name: kube-dns-b-autoscaler
   namespace: kube-system
   kind: deployment
->>>>>>> 184ad65b
 
 # everything defined under here will be deleted after applying the manifests
 post_apply: []