--- conflicted
+++ resolved
@@ -172,8 +172,42 @@
   kind: PlatformCredentialsSet
   namespace: kube-system
 {{- end }}
-<<<<<<< HEAD
-
+{{- if eq .Cluster.ConfigItems.network_monitoring_check_unschedulable_nodes "true" }}
+- kind: ClusterRole
+  name: kubenurse
+- kind: ClusterRoleBinding
+  name: kubenurse
+{{- end }}
+{{- if eq .Cluster.ConfigItems.network_monitoring_separate_prometheus "false"}}
+- kind: ClusterRole
+  name: kubenurse-prometheus
+- kind: ClusterRoleBinding
+  name: kubenurse-prometheus
+- kind: StatefulSet
+  name: prometheus
+  namespace: kubenurse
+- kind: VerticalPodAutoscaler
+  name: kubenurse-prometheus-vpa
+  namespace: kubenurse
+- kind: ConfigMap
+  name: prometheus-conf
+  namespace: kubenurse
+- kind: ServiceAccount
+  name: prometheus
+  namespace: kubenurse
+{{- end }}
+{{- if eq .Cluster.ConfigItems.network_monitoring_enabled "false" }}
+- kind: Namespace
+  name: kubenurse
+- kind: ClusterRole
+  name: kubenurse
+- kind: ClusterRoleBinding
+  name: kubenurse
+- kind: ClusterRole
+  name: kubenurse-prometheus
+- kind: ClusterRoleBinding
+  name: kubenurse-prometheus
+{{- end }}
 {{ if eq .Cluster.ConfigItems.karpenter_pools_enabled "false" }}
 - name: karpenter
   namespace: kube-system
@@ -207,43 +241,4 @@
 - name: validation.webhook.config.karpenter.sh
   namespace: kube-system
   kind: ValidatingWebhookConfiguration
-{{ end }}
-
-=======
-{{- if eq .Cluster.ConfigItems.network_monitoring_check_unschedulable_nodes "true" }}
-- kind: ClusterRole
-  name: kubenurse
-- kind: ClusterRoleBinding
-  name: kubenurse
-{{- end }}
-{{- if eq .Cluster.ConfigItems.network_monitoring_separate_prometheus "false"}}
-- kind: ClusterRole
-  name: kubenurse-prometheus
-- kind: ClusterRoleBinding
-  name: kubenurse-prometheus
-- kind: StatefulSet
-  name: prometheus
-  namespace: kubenurse
-- kind: VerticalPodAutoscaler
-  name: kubenurse-prometheus-vpa
-  namespace: kubenurse
-- kind: ConfigMap
-  name: prometheus-conf
-  namespace: kubenurse
-- kind: ServiceAccount
-  name: prometheus
-  namespace: kubenurse
-{{- end }}
->>>>>>> 59ed3118
-{{- if eq .Cluster.ConfigItems.network_monitoring_enabled "false" }}
-- kind: Namespace
-  name: kubenurse
-- kind: ClusterRole
-  name: kubenurse
-- kind: ClusterRoleBinding
-  name: kubenurse
-- kind: ClusterRole
-  name: kubenurse-prometheus
-- kind: ClusterRoleBinding
-  name: kubenurse-prometheus
-{{- end }}+{{ end }}