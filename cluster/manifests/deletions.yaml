# everything defined under here will be deleted before applying the manifests
pre_apply: []

# everything defined under here will be deleted after applying the manifests
post_apply:
{{ if eq .Cluster.ConfigItems.teapot_admission_controller_process_resources "true" }}
- name: limits
  namespace: default
  kind: LimitRange
- name: limits
  namespace: cron
  kind: LimitRange
{{ end }}
{{ if ne .Cluster.ConfigItems.downscaler_enabled "true" }}
- name: kube-downscaler
  namespace: kube-system
  kind: Deployment
- name: kube-downscaler
  namespace: kube-system
  kind: ServiceAccount
- name: kube-downscaler
  kind: ClusterRole
- name: kube-downscaler
  kind: ClusterRoleBinding
- name: kube-downscaler
  namespace: kube-system
  kind: VerticalPodAutoscaler
{{ end }}
{{ if ne .Cluster.ConfigItems.spot_node_rescheduler "true" }}
- name: node-spot-rescheduler
  namespace: kube-system
  kind: CronJob
- name: spot-node-rescheduler
  namespace: kube-system
  kind: CronJob
- name: spot-node-rescheduler
  namespace: kube-system
  kind: ServiceAccount
- name: spot-node-rescheduler
  kind: ClusterRole
- name: spot-node-rescheduler
  kind: ClusterRoleBinding
{{ end }}

{{ if ne .Cluster.ConfigItems.skipper_ingress_canary_enabled "true" }}
- name: skipper-ingress-canary
  namespace: kube-system
  kind: Deployment
{{ end }}

{{ if eq .Cluster.ConfigItems.skipper_routesrv_enabled "false" }}
- name: skipper-ingress-routesrv
  namespace: kube-system
  kind: Deployment
- name: skipper-ingress-routesrv
  namespace: kube-system
  kind: Service
{{ end }}

{{- if ne .Cluster.ConfigItems.skipper_oauth2_ui_login "true" }}
- kind: CronJob
  name: hostname-credentials-controller
  namespace: kube-system
- kind: ClusterRoleBinding
  name: hostname-credentials-controller
- kind: ClusterRole
  name: hostname-credentials-controller
- kind: ServiceAccount
  name: hostname-credentials-controller
  namespace: kube-system
- kind: PlatformCredentialsSet
  namespace: kube-system
  labels:
    application: skipper-ingress
    component: hostname-credentials
- kind: Secret
  name: hostname-credentials
  namespace: kube-system
{{- end }}

{{- if eq .Cluster.ConfigItems.prometheus_remote_write "disabled" }}
- name: prometheus-credentials
  kind: PlatformCredentialsSet
  namespace: kube-system
{{- end }}
{{- if eq .Cluster.ConfigItems.network_monitoring_check_unschedulable_nodes "true" }}
- kind: ClusterRole
  name: kubenurse
- kind: ClusterRoleBinding
  name: kubenurse
{{- end }}
{{- if eq .Cluster.ConfigItems.network_monitoring_separate_prometheus "false"}}
- kind: ClusterRole
  name: kubenurse-prometheus
- kind: ClusterRoleBinding
  name: kubenurse-prometheus
- kind: StatefulSet
  name: prometheus
  namespace: kubenurse
- kind: VerticalPodAutoscaler
  name: kubenurse-prometheus-vpa
  namespace: kubenurse
- kind: ConfigMap
  name: prometheus-conf
  namespace: kubenurse
- kind: ServiceAccount
  name: prometheus
  namespace: kubenurse
{{- end }}
{{- if eq .Cluster.ConfigItems.network_monitoring_enabled "false" }}
- kind: Namespace
  name: kubenurse
- kind: ClusterRole
  name: kubenurse
- kind: ClusterRoleBinding
  name: kubenurse
- kind: ClusterRole
  name: kubenurse-prometheus
- kind: ClusterRoleBinding
  name: kubenurse-prometheus
{{- end }}
{{- if or (eq .Cluster.ConfigItems.network_monitoring_enabled "false") (eq .Cluster.ConfigItems.network_monitoring_check_kubenurse_ingress "false")}}
- name: kubenurse
  namespace: kubenurse
  kind: Ingress
{{- end }}
{{- if or
  (eq .Cluster.ConfigItems.network_monitoring_enabled "false")
  (and (eq .Cluster.ConfigItems.network_monitoring_check_kubenurse_service "false") (eq .Cluster.ConfigItems.network_monitoring_check_kubenurse_ingress "false"))
}}
- name: kubenurse
  namespace: kubenurse
  kind: Service
{{- end }}
# for karpenter >=v0.33.0 webhooks and settings configmaps have been removed
# https://karpenter.sh/v0.32/upgrading/v1beta1-migration/#webhook-support-deprecated-in-favor-of-cel
# https://karpenter.sh/v0.32/upgrading/v1beta1-migration/#global-settings
- name: karpenter-logging-config
  kind: ConfigMap
  namespace: kube-system
- name: karpenter-webhook
  kind: ClusterRole
- name: karpenter-webhook
  kind: ClusterRoleBinding
- name: karpenter-webhook
  kind: ClusterRole
- name: karpenter-webhook
  kind: ClusterRoleBinding
- name: karpenter-global-settings
  kind: ConfigMap
  namespace: kube-system
- name: config-logging
  kind: ConfigMap
  namespace: kube-system
- name: karpenter-cert
  kind: Secret
  namespace: kube-system
- name: defaulting.webhook.karpenter.k8s.aws
  kind: MutatingWebhookConfiguration
- name: validation.webhook.karpenter.k8s.aws
  kind: ValidatingWebhookConfiguration
- name: validation.webhook.config.karpenter.sh
  kind: ValidatingWebhookConfiguration
- name: validation.webhook.karpenter.sh
  kind: ValidatingWebhookConfiguration
{{ if eq .Cluster.ConfigItems.karpenter_pools_enabled "false" }}
- name: provisioners.karpenter.sh
  kind: CustomResourceDefinition
- name: awsnodetemplates.karpenter.k8s.aws
  kind: CustomResourceDefinition
- name: machines.karpenter.sh
  kind: CustomResourceDefinition
- name: karpenter
  namespace: kube-system
  kind: Deployment
- name: nodepools.karpenter.sh
  kind: CustomResourceDefinition
- name: ec2nodeclasses.karpenter.k8s.aws
  kind: CustomResourceDefinition
- name: nodeclaims.karpenter.sh
  kind: CustomResourceDefinition
- name: karpenter
  namespace: kube-system
  kind: PodDisruptionBudget
- name: karpenter
  namespace: kube-system
  kind: ServiceAccount
- name: karpenter-admin
  kind: ClusterRole
- name: karpenter-core
  kind: ClusterRole
- name: karpenter-core
  kind: ClusterRoleBinding
- name: karpenter
  kind: ClusterRole
- name: karpenter
  kind: ClusterRoleBinding
- name: karpenter
  namespace: kube-system
  kind: Role
- name: karpenter-dns
  namespace: kube-system
  kind: Role
- name: karpenter-lease
  namespace: kube-system
  kind: Role
- name: karpenter
  namespace: kube-system
  kind: RoleBinding
- name: karpenter-dns
  namespace: kube-system
  kind: RoleBinding
- name: karpenter-lease
  namespace: kube-system
  kind: RoleBinding
- name: karpenter
  namespace: kube-system
  kind: Service
- name: karpenter-vpa
  namespace: kube-system
  kind: VerticalPodAutoscaler
{{ end }}
{{ if eq .Cluster.ConfigItems.skipper_open_policy_agent_enabled "false" }}
- kind: ConfigMap
  name: open-policy-agent-config
  namespace: kube-system
{{ end }}
{{ if eq .Cluster.ConfigItems.hyped_article_lifecycle_management "false" }}
- name: hyped-articles-lifecycle-management
  kind: ClusterRole
- name: hyped-articles-lifecycle-management
  kind: ClusterRoleBinding
{{ end }}
{{ if eq .Cluster.ConfigItems.business_partner_service "false" }}
- name: business-partner-service
  kind: ClusterRole
- name: business-partner-service
  kind: ClusterRoleBinding
{{ end }}
{{ if eq .Cluster.ConfigItems.config_provider_service "false" }}
- name: config-provider-service
  kind: ClusterRole
- name: config-provider-service
  kind: ClusterRoleBinding
{{ end }}
{{ if ne .Cluster.ConfigItems.kubelet_summary_metrics_enabled "true" }}
- name: kubelet-summary-metrics
  kind: ClusterRole
- name: kubelet-summary-metrics
  kind: ClusterRoleBinding
- name: kubelet-summary-metrics
  kind: ServiceAccount
  namespace: kube-system
- name: kubelet-summary-metrics
  kind: Service
  namespace: kube-system
- name: kubelet-summary-metrics
  kind: Deployment
  namespace: kube-system
- name: kubelet-summary-metrics
  kind: HorizontalPodAutoscaler
  namespace: kube-system
{{ end }}
{{- if eq .Cluster.ConfigItems.audittrail_nakadi_url "" }}
- name: audittrail-adapter-nakadi
  kind: PlatformCredentialsSet
  namespace: kube-system
{{- end }}
{{- if ne .Cluster.ConfigItems.aws_cloud_controller_manager_enabled "true" }}
- name: aws-cloud-controller-manager
  kind: DaemonSet
  namespace: kube-system
- name: cloud-controller-manager
  kind: ServiceAccount
  namespace: kube-system
- name: system:cloud-controller-manager
  kind: ClusterRole
- name: cloud-controller-manager:apiserver-authentication-reader
  namespace: kube-system
  kind: RoleBinding
- name: system:cloud-controller-manager
  kind: ClusterRoleBinding
{{- end }}
- name: skipper-ingress
  kind: ClusterRole
  namespace: kube-system
- name: skipper-ingress
  kind: ClusterRoleBinding
  namespace: kube-system

- name: prometheus
  kind: Ingress
  namespace: kube-system

- name: deployment-service-status-service
  kind: Ingress
<<<<<<< HEAD
=======
  namespace: kube-system

{{ if ne .Cluster.ConfigItems.k8s_dashboard_enabled "true" }}
- name: readonly-dashboard
  kind: Role
  namespace: kube-system
- name: readonly-dashboard
  kind: RoleBinding
  namespace: kube-system
{{ end }}
- name: skipper-canary-conrtroller
  kind: CronJob
>>>>>>> a5336c70
  namespace: kube-system<|MERGE_RESOLUTION|>--- conflicted
+++ resolved
@@ -294,19 +294,8 @@
 
 - name: deployment-service-status-service
   kind: Ingress
-<<<<<<< HEAD
-=======
-  namespace: kube-system
-
-{{ if ne .Cluster.ConfigItems.k8s_dashboard_enabled "true" }}
-- name: readonly-dashboard
-  kind: Role
-  namespace: kube-system
-- name: readonly-dashboard
-  kind: RoleBinding
-  namespace: kube-system
-{{ end }}
+  namespace: kube-system
+
 - name: skipper-canary-conrtroller
   kind: CronJob
->>>>>>> a5336c70
   namespace: kube-system