--- conflicted
+++ resolved
@@ -44,12 +44,6 @@
 - name: ebs-csi-controller
   namespace: kube-system
   kind: DaemonSet
-<<<<<<< HEAD
-- name: ebs.csi.aws.com
-  kind: CSIDriver
-  namespace: kube-system
-=======
->>>>>>> cbd5f2e9
 - name: ebs
   kind: StorageClass
   namespace: kube-system
