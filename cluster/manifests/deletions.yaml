--- conflicted
+++ resolved
@@ -165,7 +165,6 @@
   kind: PlatformCredentialsSet
   namespace: kube-system
 {{- end }}
-<<<<<<< HEAD
 
 {{ if eq .Cluster.ConfigItems.karpenter_pools_enabled "false" }}
 - name: karpenter
@@ -201,7 +200,7 @@
   namespace: kube-system
   kind: ValidatingWebhookConfiguration
 {{ end }}
-=======
+
 {{- if eq .Cluster.ConfigItems.network_monitoring_enabled "false" }}
 - kind: Namespace
   name: kubenurse
@@ -209,5 +208,4 @@
   name: kubenurse
 - kind: ClusterRoleBinding
   name: kubenurse
-{{- end }}
->>>>>>> e10f1d8b
+{{- end }}