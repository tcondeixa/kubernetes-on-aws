# everything defined under here will be deleted before applying the manifests
pre_apply:
{{ if ne .Cluster.ConfigItems.routegroups_validation "enabled" }}
- name: "routegroup-admitter.teapot.zalan.do"
  kind: ValidatingWebhookConfiguration
{{ end }}
{{ if eq .Cluster.Environment "e2e" }}
- name: pool-reserve-default-worker
  namespace: default
  kind: Deployment
{{ end }}

{{ if eq .Cluster.ConfigItems.storageclass_standard_gp3 "true" }}
- labels:
    volume-type: gp2
  kind: StorageClass
{{ else }}
- labels:
    volume-type: gp3
  kind: StorageClass
{{ end }}
- labels:
    application: nvidia-gpu-device-plugin
  namespace: kube-system
  kind: DaemonSet
- labels:
    application: external-dns
  namespace: kube-system
  kind: Deployment
- labels:
    application: stackset-controller
  namespace: kube-system
  kind: Deployment
- labels:
    application: kubernetes-dashboard
  namespace: kube-system
  kind: Deployment
- labels:
    component: metrics-scraper
  namespace: kube-system
  kind: Deployment
# cleanup old vpa related roles
- name: system:admission-controller
  kind: ClusterRole
- name: system:admission-controller
  kind: ClusterRoleBinding
# everything defined under here will be deleted after applying the manifests
post_apply:
{{ if eq .ConfigItems.teapot_admission_controller_process_resources "true" }}
- name: limits
  namespace: default
  kind: LimitRange
- name: limits
  namespace: cron
  kind: LimitRange
{{ end }}
{{ if ne .ConfigItems.enable_csi_migration "true" }}
- name: csi-node-driver
  namespace: kube-system
  kind: DaemonSet
- name: ebs-csi-controller
  namespace: kube-system
  kind: DaemonSet
- name: ebs
  kind: StorageClass
  namespace: kube-system
{{ end }}
{{ if ne .ConfigItems.prometheus_csi_ebs "true" }}
- name: prometheus-csi
  namespace: kube-system
  kind: StatefulSet
- name: prometheus-storage-volume-prometheus-csi-0
  kind: PersistentVolumeClaim
  namespace: kube-system
- name: prometheus-storage-volume-prometheus-csi-1
  kind: PersistentVolumeClaim
  namespace: kube-system
{{ else }}
- name: prometheus
  namespace: kube-system
  kind: StatefulSet
- name: prometheus-storage-volume-prometheus-0
  kind: PersistentVolumeClaim
  namespace: kube-system
- name: prometheus-storage-volume-prometheus-1
  kind: PersistentVolumeClaim
  namespace: kube-system
{{ end }}
{{ if ne .ConfigItems.downscaler_enabled "true" }}
- name: kube-downscaler
  namespace: kube-system
  kind: Deployment
- name: kube-downscaler
  namespace: kube-system
  kind: ServiceAccount
- name: kube-downscaler
  kind: ClusterRole
- name: kube-downscaler
  kind: ClusterRoleBinding
- name: kube-downscaler
  namespace: kube-system
  kind: VerticalPodAutoscaler
{{ end }}
- labels:
    application: external-dns
  namespace: kube-system
  kind: Pod
{{- if ne .Cluster.ConfigItems.okta_auth_enabled "true" }}
- name: cluster-admin-okta
  kind: ClusterRoleBinding
{{- end }}

{{ if eq .Cluster.ConfigItems.skipper_routesrv_enabled "false" }}
- name: skipper-ingress-routesrv
  namespace: kube-system
  kind: Deployment
{{ end }}

{{ if eq .ConfigItems.skipper_ingress_redis_autoscaling "false" }}
- name: skipper-ingress-redis
  namespace: kube-system
  kind: HorizontalPodAutoscaler
{{ end }}
<<<<<<< HEAD

{{ if eq .Cluster.ConfigItems.karpenter_pools_enabled "false" }}
- name: karpenter
  namespace: kube-system
  kind: Deployment
- name: karpenter
  namespace: kube-system
  kind: ServiceAccount
- name: karpenter
  kind: ClusterRole
- name: karpenter
  kind: ClusterRoleBinding
- name: karpenter
  namespace: kube-system
  kind: Role
- name: karpenter
  namespace: kube-system
  kind: RoleBinding
- name: karpenter
  namespace: kube-system
  kind: Service
- name: provisioners.karpenter.sh
  namespace: kube-system
  kind: CustomResourceDefinition
- name: defaulting.webhook.provisioners.karpenter.sh
  namespace: kube-system
  kind: MutatingWebhookConfiguration
- name: validation.webhook.provisioners.karpenter.sh
  namespace: kube-system
  kind: ValidatingWebhookConfiguration
- name: validation.webhook.config.karpenter.sh
  namespace: kube-system
  kind: ValidatingWebhookConfiguration
{{ end }}
=======
{{- if eq .ConfigItems.prometheus_remote_write "disabled" }}
- name: prometheus-credentials
  kind: PlatformCredentialsSet
  namespace: kube-system
{{- end }}
>>>>>>> 151051e0
<|MERGE_RESOLUTION|>--- conflicted
+++ resolved
@@ -121,7 +121,11 @@
   namespace: kube-system
   kind: HorizontalPodAutoscaler
 {{ end }}
-<<<<<<< HEAD
+{{- if eq .ConfigItems.prometheus_remote_write "disabled" }}
+- name: prometheus-credentials
+  kind: PlatformCredentialsSet
+  namespace: kube-system
+{{- end }}
 
 {{ if eq .Cluster.ConfigItems.karpenter_pools_enabled "false" }}
 - name: karpenter
@@ -155,11 +159,4 @@
 - name: validation.webhook.config.karpenter.sh
   namespace: kube-system
   kind: ValidatingWebhookConfiguration
-{{ end }}
-=======
-{{- if eq .ConfigItems.prometheus_remote_write "disabled" }}
-- name: prometheus-credentials
-  kind: PlatformCredentialsSet
-  namespace: kube-system
-{{- end }}
->>>>>>> 151051e0
+{{ end }}