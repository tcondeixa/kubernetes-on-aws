--- conflicted
+++ resolved
@@ -5,11 +5,7 @@
   namespace: kube-system
   labels:
     application: kube-proxy
-<<<<<<< HEAD
-    version: v1.13.5
-=======
-    version: v1.12.8
->>>>>>> 7a27ca1e
+    version: v1.13.5-1
 spec:
   selector:
     matchLabels:
@@ -21,11 +17,7 @@
       name: kube-proxy
       labels:
         application: kube-proxy
-<<<<<<< HEAD
-        version: v1.13.5
-=======
-        version: v1.12.8
->>>>>>> 7a27ca1e
+        version: v1.13.5-1
       annotations:
         config/hash: {{"configmap.yaml" | manifestHash}}
     spec:
@@ -39,11 +31,7 @@
       hostNetwork: true
       containers:
       - name: kube-proxy
-<<<<<<< HEAD
-        image: registry.opensource.zalan.do/teapot/kube-proxy:v1.13.5
-=======
-        image: registry.opensource.zalan.do/teapot/kube-proxy:v1.12.8
->>>>>>> 7a27ca1e
+        image: registry.opensource.zalan.do/teapot/kube-proxy:v1.13.5-1
         args:
         - --config=/config/kube-proxy.yaml
         - --v=2
