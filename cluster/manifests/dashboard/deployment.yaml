--- conflicted
+++ resolved
@@ -31,11 +31,7 @@
       serviceAccountName: kubernetes-dashboard
       containers:
       - name: kubernetes-dashboard
-<<<<<<< HEAD
-        image: container-registry.zalando.net/teapot/kubernetes-dashboard:v2.0.4-master-16
-=======
-        image: registry.opensource.zalan.do/teapot/kubernetes-dashboard:v2.4.0
->>>>>>> 0c967f61
+        image: container-registry.zalando.net/teapot/kubernetes-dashboard:v2.4.0-master-17
         args:
         - --insecure-bind-address=0.0.0.0
         resources:
