--- conflicted
+++ resolved
@@ -14,11 +14,7 @@
   # TODO: this assumes 3 zones per region
   #
   # The old definition of zones containing spaces doesn't work well with CSI Migration.
-<<<<<<< HEAD
-{{- if eq .ConfigItems.enable_csi_migration "true" }}
-=======
 {{- if eq .ConfigItems.storageclass_standard_sanitized_zones "true" }}
->>>>>>> 94a5a6fd
   zones: {{ .Cluster.Region }}a,{{ .Cluster.Region }}b,{{ .Cluster.Region }}c
 {{- else }}
   zones: {{ .Cluster.Region }}a, {{ .Cluster.Region }}b, {{ .Cluster.Region }}c
