# Autoscaling settings
autoscaling_scale_down_enabled: "true"
autoscaling_buffer_cpu: "1m"
autoscaling_buffer_memory: "10Mi"
autoscaling_buffer_pods: "1"
cluster_autoscaler_cpu: "100m"
cluster_autoscaler_memory: "300Mi"
autoscaling_utilization_threshold: "1.0"
autoscaling_max_empty_bulk_delete: "10"
autoscaling_scale_down_unneeded_time: "2m"
autoscaling_unremovable_node_recheck_timeout: "5m"
# configure the log level for the autoscaler. Setting this to 4 gives enough
# verbosity to understand why a certain node pool is not picked for scheduling a
# pod.
autoscaling_autoscaler_log_level: "1"

# How long to wait for pod eviction when scaling down.
{{if eq .Cluster.Environment "production"}}
cluster_autoscaler_max_pod_eviction_time: "1h"
{{else}}
cluster_autoscaler_max_pod_eviction_time: "3h"
{{end}}

# Override terminationGracePeriodSeconds when evicting pods for scale down, if the pods' value is higher than this one
cluster_autoscaler_max_graceful_termination_sec: "1209600" # 2 weeks

# Prevent CA lock-ups caused by large amounts of pending pods. Can be disabled completely by setting to 0.
cluster_autoscaler_max_usnchedulable_pods_considered: "1000"

# ALB config created by kube-aws-ingress-controller
kube_aws_ingress_controller_ssl_policy: "ELBSecurityPolicy-TLS-1-2-2017-01"
kube_aws_ingress_controller_idle_timeout: "1m"
kube_aws_ingress_controller_deregistration_delay_timeout: "10s"
kube_aws_ingress_controller_ingress_version: "v1"
# allow using NLBs for ingress
# This opens skipper-ingress ports 9998 and 9999 on all worker nodes
kube_aws_ingress_controller_nlb_enabled: "true"
kube_aws_ingress_controller_nlb_cross_zone: "true"
kube_aws_ingress_controller_cert_polling_interval: "2m"
# sets the default LB type: "network" or "application" are valid choices (overwritten by nlb_switch)
kube_aws_ingress_default_lb_type: "application"

# ALB to NLB switch
# "pre":
# - kube-ingress-aws-controller will configure NLB to forward HTTPS requests
#   to skipper-ingress on port 9999 and HTTP requests to port 9998
# - skipper-ingress on port 9999 will add X-Forwarded-For=<client IP> and X-Forwarded-Proto=https headers to requests from NLB
# - skipper-ingress on port 9998 will reply with 308 Permanent Redirect to https
#
# "exec": same as "pre" and kube-ingress-aws-controller will default to NLB
# after removing it you need to set kube_aws_ingress_default_lb_type: "network" above and cleanup skipper and ingress-ctl deployment.yaml
nlb_switch: "exec"

# skipper ingress settings
skipper_ingress_target_average_utilization_cpu: "60"
skipper_ingress_target_average_utilization_memory: "80"
skipper_ingress_max_replicas: "50"
skipper_ingress_hpa_scale_down_wait: "600"
skipper_ingress_hpa_scale_up_max_perc: "100"
{{if eq .Cluster.Environment "production"}}
skipper_ingress_min_replicas: "3"
{{else}}
skipper_ingress_min_replicas: "2"
{{end}}
skipper_ingress_cpu: "1000m"
skipper_ingress_memory: "1Gi"
# When set to true (and dedicated node pool for skipper is also true) the
# daemonset overhead will be substracted from the cpu settings such
# that skipper will perfectly fit on the node.
{{if eq .Cluster.Environment "e2e"}}
skipper_ingress_binpack: "true"
{{else}}
skipper_ingress_binpack: "false"
{{end}}
# skipper node-pool
enable_dedicate_nodepool_skipper: "true"
{{if eq .Cluster.Environment "e2e"}}
skipper_attach_only_to_skipper_node_pool: "false"
skipper_topology_spread_enabled: "true"
{{else}}
skipper_attach_only_to_skipper_node_pool: "true"
skipper_topology_spread_enabled: "false"
{{end}}
skipper_suppress_route_update_logs: "true"

skipper_validate_query: "true"
skipper_validate_query_log: "false"

skipper_default_filters: 'disableAccessLog(2,3,404,429) -> fifo(2000,20000,"3s")'
skipper_disabled_filters: "lua"
skipper_edit_route_placeholders: ""
skipper_ingress_inline_routes: ""
skipper_ingress_refuse_payload: ""

skipper_compress_encodings: "gzip,deflate,br"

# skipper profiling settings, 0 keeps default, <0 disable, >0 enable with value
skipper_block_profile_rate: 0
skipper_mutex_profile_fraction: 0
skipper_memory_profile_rate: 0

# skipper backend timeout defaults
skipper_expect_continue_timeout_backend: "30s"
skipper_keepalive_backend: "30s"
skipper_max_idle_connection_backend: "0"
skipper_response_header_timeout_backend: "1m"
skipper_timeout_backend: "1s"
skipper_tls_timeout_backend: "3s"
skipper_close_idle_conns_period: "20s"

# skipper server timeout defaults
skipper_read_timeout_server: "5m"
skipper_write_timeout_server: "0"

# skipper startup settings
{{if eq .Cluster.Environment "production"}}
skipper_readiness_init_delay_seconds: 60
skipper_liveness_init_delay_seconds: 30
{{else}}
skipper_readiness_init_delay_seconds: 1
skipper_liveness_init_delay_seconds: 30
{{end}}
# skipper termination settings
# (10s LB healthcheck interval) * (3 unhealthy threshold + margin of 1 interval)
skipper_wait_for_healthcheck_interval: "40s"
# (350s of fixed NLB connection idle timeout) + (margin of 2s)
skipper_idle_timeout_server: "352s"
# wait long enough for LB to detect unhealthy node and all connections become idle,
# i.e. skipper_wait_for_healthcheck_interval + skipper_idle_timeout_server
skipper_termination_grace_period: "392"

# skipper redis settings
enable_dedicate_nodepool_skipper_redis: "false"
# TODO: skipper_redis_replicas cleanup after merge
skipper_redis_replicas: 1
skipper_redis_cpu: "100m"
skipper_redis_memory: "512Mi"
skipper_redis_dial_timeout: "25ms"
skipper_redis_pool_timeout: "250ms"
skipper_redis_read_timeout: "25ms"
skipper_redis_write_timeout: "25ms"

skipper_ingress_redis_swarm_enabled: "true"
skipper_ingress_redis_target_average_utilization_cpu: "30"
skipper_ingress_redis_target_average_utilization_memory: "60"
skipper_ingress_redis_min_replicas: "1"
skipper_ingress_redis_max_replicas: "100"
skipper_ingress_redis_cluster_scaling_schedules: ""

skipper_cluster_ratelimit_max_group_shards: 1

#
# skipper routesrv settings
#
# skipper_routesrv_enabled is a three state switch:
# - "false" - routesrv deployment is removed, skipper uses own k8s dataclient
# - "pre" - routesrv is deployed, skipper uses own k8s dataclient
# - "exec" - routesrv is deployed, skipper uses routesrv
{{if eq .Cluster.Environment "production"}}
skipper_routesrv_enabled: "false"
skipper_routesrv_replicas: 3
skipper_routesrv_cpu: "1000m"
skipper_routesrv_memory: "1Gi"
{{else}}
skipper_routesrv_enabled: "pre"
skipper_routesrv_replicas: 3
skipper_routesrv_cpu: "100m"
skipper_routesrv_memory: "1Gi"
{{end}}

# Kube-Metrics-Adapter
## Scheduled scaling metrics: ramp up/down over this period of time
kube_metrics_adapter_default_scaling_window: "10m"
## Scheduled scaling metrics: number of steps to scale. 5 allows at
## least 20% of change between each schedule and enough change to
## trigger the HPA.
kube_metrics_adapter_scaling_schedule_ramp_steps: "5"
## ZMON KairosDB URL
zmon_kairosdb_url: "https://data-service.zmon.zalan.do/kairosdb-proxy"

# skipper east-west feature - deprecated configuration
# enable_skipper_eastwest is the legacy feature gate for the automatic
# ingress.cluster.local addresses created by skipper.
# enable_skipper_eastwest_dns only enables DNS and assumes users define the
# ingress.cluster.local names explicitly on ingress/routegroup/stacksets
enable_skipper_eastwest_dns: "true"
enable_skipper_eastwest: "false"


# enable temporay logging of ingress.cluster.local names
# used to find services for which it's being used.
skipper_eastwest_dns_log_enabled: "false"

# if enabled adds port 8080 as svc port to eastwest svc
skipper_ingress_eastwest_additional_port: "false"

# skipper tcp lifo
# See: https://opensource.zalando.com/skipper/operation/operation/#tcp-lifo
skipper_enable_tcp_queue: "true"                    # TODO(sszuecs): cleanup candidate to reduce amount of branches in deployment
skipper_expected_bytes_per_request: "51200"
skipper_max_tcp_listener_concurrency: "-1"
skipper_max_tcp_listener_queue: "-1"

# opentracing
skipper_ingress_opentracing_excluded_proxy_tags: "skipper.route"
skipper_ingress_opentracing_backend_name_tag: "true"
skipper_opentracing_disable_filter_spans: "true"
# lightstep
skipper_ingress_tracing_buffer: "32768"
skipper_ingress_lightstep_grpc_max_msg_size: 16384000
skipper_ingress_lightstep_min_period: "500ms"
skipper_ingress_lightstep_max_period: "2500ms"
skipper_ingress_lightstep_max_log_key_len: 20
skipper_ingress_lightstep_max_log_value_len: 128
skipper_ingress_lightstep_max_logs_per_span: 20
skipper_ingress_lightstep_propagators: "lightstep"
# set to "log-events" to enable
skipper_ingress_lightstep_log_events: ""
lightstep_token: ""
tracing_collector_host: "tracing.platform-infrastructure.zalan.do"

# skipper_serve_method_metric sets the flag -serve-method-metric. It
# defines if the http method is included in the dimension
# of the skipper_serve_host_duration_seconds_bucket metric.
skipper_serve_method_metric: "false"
# skipper_serve_status_code_metric sets the flag -serve-status-code-metric. It
# defines if the http response status code is included in the dimension
# of the skipper_serve_host_duration_seconds_bucket metric.
skipper_serve_status_code_metric: "false"

# disabled|provisioned|enabled routegroup validation ( skipper webhook )
# can be one of disabled|provisioned|enabled
routegroups_validation: "enabled"

# enable hostnames with port in host definition
skipper_routegroup_enable_hostport: "false"

# tokeninfo
{{if eq .Cluster.Environment "production"}}
# production|bridge|disabled
skipper_local_tokeninfo: "production"
{{else}}
# production|bridge|disabled
skipper_local_tokeninfo: "bridge"
{{end}}

# tokeninfo cache
# integer, non-zero value enables tokeninfo cache and sets the maximum number of cached tokens
skipper_tokeninfo_cache_size: 1000
# duration, non-zero value limits the lifetime of a cached tokeninfo
skipper_tokeninfo_cache_ttl: "30s"

# oauth2 UI login - grant flow
{{if eq .Cluster.Environment "e2e"}}
skipper_oauth2_ui_login: "false"
skipper_ingress_encryption_key: ""
{{else}}
skipper_oauth2_ui_login: "true"
{{end}}

# ClusterScalingSchedules
# One or multiple cluster scaling schedules can be configured as a
# comma-separated list of <cluster schedule name>=<target value> pairs.
# E.g. to configure "schedule1" cluster schedule with a target value of 3 and "schedule2" with a target value of 5 set
# skipper_cluster_scaling_schedules: "schedule1=3,schedule2=5"
skipper_cluster_scaling_schedules: ""

#
# FabricGateway controller config
#
# fabric_gateway_controller_mode:
#   - disabled: scales controller to zero replicas
#   - shadow: adds "False()" predicate to routes, does not update FabricGateway status
#   - production: adds "True() && True()" predicates to routes, updates FabricGateway status
#
fabric_gateway_controller_mode: "disabled"
fabric_gateway_controller_cpu: "50m"
fabric_gateway_controller_memory: "150Mi"
fabric_gateway_crd_v1_enabled: "false"

# kube-api-server settings

# EventRateLimit admission plugin configuration
# Reference: https://kubernetes.io/docs/reference/access-authn-authz/admission-controllers/#eventratelimit
event_rate_limit_enable: "true"
event_rate_limit_config_qps: "500"
event_rate_limit_config_burst: "1000"

# As CRD migration is almost finished (2 clusters remain), setting sane default to `false`.
allow_v1beta1_crds: "false"

# This parameter is set to default `true` while we migrate ingresses to v1.
# Later, will be changed to default to `false` and after migration is done, will be removed.
allow_v1beta1_ingresses: "false"

# cadvisor settings
cadvisor_cpu: "150m"
cadvisor_memory: "150Mi"
cadvisor_profiling_enabled: "false"

# node exporter settings
node_exporter_cpu: "20m"
node_exporter_memory: "75Mi"
node_exporter_experimental_metrics: "false"

# kube-proxy settings
kube_proxy_cpu: "50m"
kube_proxy_memory: "200Mi"

# flannel settings
flannel_cpu: "25m"
flannel_memory: "100Mi"

# static egress controller settings
static_egress_controller_enabled: "true"

# journald reader settings
journald_reader_enabled: "true"
journald_reader_cpu: "1m"
journald_reader_memory: "30Mi"

# Logging settings
logging_s3_bucket: "zalando-logging-{{.InfrastructureAccount | getAWSAccountID}}-{{.Region}}"
scalyr_team_token: ""
log_destination_infra: "scalyr/stups"
log_destination_both: "scalyr/main+stups"
log_destination_local: "scalyr/main"

# Central bucket to keep logging infrastructure logs
logging_infrastructure_s3_bucket: ""

vpa_cpu: "200m"
vpa_mem: "500Mi"

prometheus_cpu: "1000m"
prometheus_mem: "4Gi"
prometheus_mem_min: "2Gi"
prometheus_cpu_min: "0"
prometheus_retention_size: "49GB" # one GB less than prometheus' PVC
prometheus_retention_time: "1d"
# Deploy a replacement Prometheus that uses the CSI-based EBS-backed StorageClass directly, mostly for testing
prometheus_csi_ebs: "false"

# Upstream defaults are too aggressive:
# https://prometheus.io/docs/prometheus/latest/configuration/configuration/#remote_write
prometheus_remote_write: "disabled"
# Maximum time a sample will wait in buffer.
prometheus_remote_batch_send_deadline: "30s"
# Initial retry delay. Gets doubled for every retry.
prometheus_remote_min_backoff: "3s"
# Maximum retry delay.
prometheus_remote_max_backoff: "10s"

metrics_service_cpu: "100m"
metrics_service_mem_max: "4Gi"
metrics_server_metric_resolution: "15s"

kube_aws_iam_controller_cpu: "5m"
kube_aws_iam_controller_mem_max: "1Gi"

kube_state_metrics_cpu: "100m"
kube_state_metrics_mem_max: "4Gi"
kube_state_metrics_mem_min: "120Mi"

kubernetes_lifecycle_metrics_mem_max: "4Gi"
kubernetes_lifecycle_metrics_mem_min: "120Mi"

kube_node_ready_controller_cpu: "50m"
kube_node_ready_controller_memory: "200Mi"

# Kubernetes Downscaler (for non-production clusters)
{{if eq .Cluster.Environment "test"}}
downscaler_default_uptime: "Mon-Fri 07:30-20:30 Europe/Berlin"
downscaler_default_downtime: "never"
downscaler_enabled: "true"
{{else if eq .Cluster.Environment "e2e"}}
downscaler_default_uptime: "always"
downscaler_default_downtime: "never"
downscaler_enabled: "true"
{{else}}
downscaler_default_uptime: "always"
downscaler_default_downtime: "never"
downscaler_enabled: "false"
{{end}}

# HPA settings (defaults from https://kubernetes.io/docs/reference/command-line-tools-reference/kube-controller-manager/)
horizontal_pod_autoscaler_sync_period: "30s"
horizontal_pod_autoscaler_tolerance: "0.1"
horizontal_pod_downscale_stabilization: "5m0s"

# Vertical pod autoscaler version for controlling roll-out, can be "current" or "legacy"
# current => v0.11.0-internal.17
# legacy => v0.6.1-internal.16
vertical_pod_autoscaler_version: "current"

# Cluster update settings
{{if eq .Cluster.Environment "production"}}
drain_grace_period: "6h"
drain_min_pod_lifetime: "72h"
drain_min_healthy_sibling_lifetime: "1h"
drain_min_unhealthy_sibling_lifetime: "6h"
drain_force_evict_interval: "5m"
node_update_prepare_replacement_node: "true"
{{else}}
drain_grace_period: "2h"
drain_min_pod_lifetime: "8h"
drain_min_healthy_sibling_lifetime: "1h"
drain_min_unhealthy_sibling_lifetime: "1h"
drain_force_evict_interval: "5m"
node_update_prepare_replacement_node: "false" # don't wait for a replacement instance for on-demand pools in test clusters
{{end}}
# add NoSchedule taints to nodes being replaced
decommission_node_no_schedule_taint: "true"

# Teapot admission controller
teapot_admission_controller_default_cpu_request: "25m"
teapot_admission_controller_default_memory_request: "100Mi"
teapot_admission_controller_process_resources: "true"
teapot_admission_controller_application_min_creation_time: "2019-06-03T12:00:00Z"
teapot_admission_controller_ndots: "2"
teapot_admission_controller_inject_environment_variables: "true"
teapot_admission_controller_deployment_default_max_surge: "5%"
teapot_admission_controller_deployment_default_max_unavailable: "1"
teapot_admission_controller_inject_aws_waiter: "true"
teapot_admission_controller_parent_resource_hash: "true"

## Defaults are set per-cluster
teapot_admission_controller_check_daemonset_resources: "true"
teapot_admission_controller_daemonset_reserved_cpu: "8"
teapot_admission_controller_daemonset_reserved_memory: "64Gi"

kubelet_system_reserved_cpu: "100m"
kubelet_system_reserved_memory: "164Mi"
kubelet_kube_reserved_cpu: "100m"
kubelet_kube_reserved_memory: "282Mi"

{{if eq .Cluster.Environment "production"}}
teapot_admission_controller_validate_application_label: "true"
teapot_admission_controller_validate_base_images: "true"

# Check container image compliance in production clusters. Be careful when thinking about changing this: Setting it to
# false will allow any container image to run in production clusters.
#
# If you are seeing issues with "docker-meta" check the next config field to allow-list certain namespaces.
teapot_admission_controller_validate_pod_images: "true"

# If you are seeing issues with the container image compliance checker dependency "docker-meta" you can designate
# a subset of namespaces to be allowed regardless with a regular expression on the namespace, e.g.:
#
# if docker-meta is down, do not reject container images running in `kube-system`
# teapot_admission_controller_validate_pod_images_soft_fail_namespaces: "^kube-system$"

teapot_admission_controller_validate_pod_template_resources: "true"
teapot_admission_controller_preemption_enabled: "true"
teapot_admission_controller_postgresql_delete_protection_enabled: "true"
teapot_admission_controller_namespace_delete_protection_enabled: "true"
{{else if eq .Cluster.Environment "e2e"}}
teapot_admission_controller_validate_application_label: "false"
teapot_admission_controller_validate_base_images: "false"

# Check container image compliance in e2e clusters. There are some exceptions to allow the e2e test suite to run.
teapot_admission_controller_validate_pod_images: "true"

teapot_admission_controller_validate_pod_template_resources: "false"
teapot_admission_controller_preemption_enabled: "true"
teapot_admission_controller_postgresql_delete_protection_enabled: "false"
teapot_admission_controller_namespace_delete_protection_enabled: "false"
{{else}}
teapot_admission_controller_validate_application_label: "false"
teapot_admission_controller_validate_base_images: "false"

# Do not check container image compliance in test clusters.
teapot_admission_controller_validate_pod_images: "false"

teapot_admission_controller_validate_pod_template_resources: "true"
teapot_admission_controller_preemption_enabled: "false"
teapot_admission_controller_postgresql_delete_protection_enabled: "false"
teapot_admission_controller_namespace_delete_protection_enabled: "false"
{{end}}

# Enable automatic replacement of vanity images with ECR images
teapot_admission_controller_resolve_vanity_images: "true"

{{if eq .Cluster.Environment "e2e"}}
teapot_admission_controller_ignore_namespaces: "^kube-system|((downward-api|kubectl|projected|statefulset|pod-network|scope-selectors|resourcequota|limitrange)-.*)$"
teapot_admission_controller_crd_ensure_no_resources_on_delete: "false"
{{else}}
teapot_admission_controller_ignore_namespaces: "^kube-system$"
teapot_admission_controller_crd_ensure_no_resources_on_delete: "true"
{{end}}

# Enable kube-node-ready-controller and node-not-ready taint
teapot_admission_controller_node_not_ready_taint: "true"

# Some third-party controllers use API groups that look like they belong to Kubernetes resources. Explicitly allow them anyway.
teapot_admission_controller_crd_role_provisioning_allowed_api_groups: "flink.k8s.io"

teapot_admission_controller_topology_spread: optin
teapot_admission_controller_topology_spread_timeout: 7m

# Supported providers: 'zalando'
teapot_admission_controller_node_lifecycle_provider: "zalando"

# Enable and configure runtime-policy annotation
{{if eq .Cluster.Environment "production"}}
teapot_admission_controller_runtime_policy_enabled: "false"
teapot_admission_controller_runtime_policy_default: "require-on-demand"
{{else}}
teapot_admission_controller_runtime_policy_enabled: "true"
teapot_admission_controller_runtime_policy_default: "allow-spot"
{{end}}
# Enforce a certain policy (<empty>|allow-spot|require-on-demand) for a cluster,
# leave empty for falling back to the default.
teapot_admission_controller_runtime_policy_enforced: ""
# Enable hard spot assignment. Only relevant when node_lifecycle_provider=zalando
teapot_admission_controller_runtime_policy_spot_hard_assignment: "false"
# Enable experimental rescheduling of spot nodes after spot decommission
spot_node_rescheduler: "false"
spot_node_rescheduler_memory: "348Mi"
spot_node_rescheduler_cpu: "50m"

# Enable and configure prevent scale down annotation
teapot_admission_controller_prevent_scale_down_enabled: "true"
{{if eq .Cluster.Environment "production"}}
teapot_admission_controller_prevent_scale_down_allowed: "true"
{{else}}
teapot_admission_controller_prevent_scale_down_allowed: "false"
{{end}}

teapot_admission_controller_log4j_format_msg_no_lookups: "true"

teapot_admission_controller_graceful_termination: "true"

# Prevent the use of a particular AZ as much as possible
blocked_availability_zone: ""

# etcd cluster
{{if eq .Cluster.Environment "production"}}
etcd_instance_count: "5"
etcd_instance_type: "m5.large"
{{else}}
etcd_instance_count: "3"
etcd_instance_type: "t3.medium"
{{end}}

etcd_docker_image: "registry.opensource.zalan.do/teapot/etcd-cluster:3.4.16-master-10"
etcd_scalyr_key: ""
etcd_ami: {{ amiID "zalando-ubuntu-etcd-production-v3.4.16-amd64-main-10" "861068367966"}}

dynamodb_service_link_enabled: "false"

cluster_dns: "coredns"
coredns_log_svc_names: "true"
coredns_log_forward: "false"
# max concurrency for upstream (AWS VPC) DNS server
#
# AWS VPC DNS server has a limit of 1024 qps before packets are dropped.
# This setting is tuned to allow a buffer compared to the normal DNS QPS in our
# clusters and prevent CoreDNS from running out of memory in case of spikes.
coredns_max_upstream_concurrency: 2000 # 0 means there is no concurrency limits


tracing_coredns_route_traces_to_local_zone: "false"
tracing_coredns_global_traces_endpoint: ""
tracing_coredns_local_zone_traces_endpoint: ""

# Kubernetes on Ubuntu AMI to use
# note this configuration uses the [amiID][0] function. It returns the
# AMI id given the image name and the Image AWS account owner.
#
# [0]: https://github.com/zalando-incubator/cluster-lifecycle-manager/blob/8a9bd1cb2d094038a9e23e646421f8146b48886a/provisioner/template.go#L116
kuberuntu_image_v1_21_amd64: {{ amiID "zalando-ubuntu-kubernetes-production-v1.21.14-amd64-master-236" "861068367966" }}
kuberuntu_image_v1_21_arm64: {{ amiID "zalando-ubuntu-kubernetes-production-v1.21.14-arm64-master-236" "861068367966" }}

# Feature toggle for auditing events
audit_pod_events: "true"
{{if eq .Cluster.Environment "production"}}
audittrail_url: "https://audittrail.cloud.zalando.com"
{{else}}
audittrail_url: ""
{{end}}
audittrail_root_account_role: ""

audittrail_adapter_cpu: "50m"
audittrail_adapter_memory: "200Mi"

kube2iam_cpu: "25m"
kube2iam_memory: "100Mi"

# CIDR configuration for nodes and pods
# Changing this will change the number of nodes and pods we can schedule in the
# cluster: https://cloud.google.com/kubernetes-engine/docs/how-to/flexible-pod-cidr
{{if eq .Cluster.Environment "production"}}
node_cidr_mask_size: "25"
{{else}}
node_cidr_mask_size: "24"
{{end}}
# How many nodes to keep reserved (e.g. to allow for increasing the node_cidr_mask_size).
# Note that this only affects CA settings, someone can still scale up the ASGs manually.
reserved_nodes: "5"

# How much extra capacity to add when calculating the maximum number of pods per node. This can be increased if some
# pods don't consume the IP space on the node, but it's fairly dangerous since it has to be absolutely correct. Use
# in emergencies only, and pay extra attention when adding, removing or updating daemonsets.
node_max_pods_extra_capacity: "0"

# maximum number of PIDs allowed to be allocated per pod
pod_max_pids: "4096"

# the cpu management policy which should be used by the kubelet
cpu_manager_policy: "none"

# sysctl names allowed to be used in security policies, comma-separated
allowed_unsafe_sysctls: "net.ipv4.tcp_keepalive_time,net.ipv4.tcp_keepalive_intvl,net.ipv4.tcp_keepalive_probes,net.ipv4.tcp_syn_retries,net.ipv4.tcp_retries2"

# enable CSI Driver feature flag
enable_csi: "false"
# enable CSIMigration and CSIMigrationAWS feature flags (make sure to set `enable_csi: true` for this to work)
enable_csi_migration: "false"

# pull images in parallel
serialize_image_pulls: "false"

# Version of the scheduler or controller-manager used by the master nodes.
# Supported values:
#  - upstream: official Kubernetes version
#  - zalando:  internal Zalando build with our custom patches
kubernetes_scheduler_image: "zalando"
kubernetes_controller_manager_image: "zalando"

# when set to true, service account tokens can be used from outside the cluster
allow_external_service_accounts: "false"
# issue service account tokens with expiration time.
rotate_service_account_tokens: "true"
# issue tokens with a long expiration time in order to detect applications that don't refresh tokens.
rotate_service_account_tokens_extended_expiration: "true"

# Comma separated list of dimensions to include in the Prometheus metrics
# exposed by audittrail-adapter.
# Adding more dimensions can help detect which clients are calling the
# Kubernetes API. Examples:
# * Detect clients not rotating service tokens: `authentication_stale_token` metric.
# * Detect clients with high load on the API Server for certain calls.
# * Detect client calling old api_version/api_groups for resources.
#
# Adding more dimensions has the negative effect that it produces more
# Prometheus data, so it's not intended to be enabled ALL THE TIME, but can be
# enabled when needed to answer one of the above questions or similar.
#
# The possible dimentions are:
# authorization_decision,authentication_stale_token,user,user_agent,verb,code,resource,api_group,api_version
auditlog_metric_dimensions: "authorization_decision"

# enable auditlogging of read access to identify service accounts reading from
# the api.
auditlog_read_access: "false"

# allow ssh access for internal VPC IPs only
ssh_vpc_only: "false"

# configure custom dns zone
custom_dns_zone: "" # zone name e.g. example.org
custom_dns_zone_nameservers: "" # space seperated list of nameserver IP addresses

# prefix prepended to ownership TXT records for external-dns
external_dns_ownership_prefix: ""
# domains that should be ignored by ExternalDNS
external_dns_excluded_domains: cluster.local
# synchronization policy between Kubernetes and AWS Route53 (default: sync, options: sync, upsert-only, create-only)
external_dns_policy: sync

# eternal-dns version for controlling roll-out, can be "current" or "legacy"
<<<<<<< HEAD
# current => v0.13.2-12-ga18bf2b5-internal-master-34
=======
# current => v0.13.2-master-34
>>>>>>> 66b43e21
# legacy => v0.9.0-master-26
external_dns_version: "current"

# resource configuration
external_dns_mem: "4Gi"

# select which cache to use for Cluster DNS: unbound or dnsmasq.
dns_cache: "dnsmasq"

expirimental_dns_unbound_liveness_probe: "true"

# DNS container resources
dns_dnsmasq_cpu: "100m"
dns_dnsmasq_mem: "50Mi"
dns_dnsmasq_sidecar_cpu: "10m"
dns_dnsmasq_sidecar_mem: "45Mi"
dns_unbound_cpu: "100m"
dns_unbound_mem: "50Mi"
dns_unbound_telemetry_cpu: "10m"
dns_unbound_telemetry_mem: "45Mi"
dns_coredns_cpu: "50m"
dns_coredns_mem: "100Mi"

# special roles for test/pet clusters
{{if eq .Cluster.Environment "e2e"}}
collaborator_administrator_access: "true"
{{else}}
collaborator_administrator_access: "false"
{{end}}

node_auth_rate_limit: "5.0"

# enable legacy serviceaccounts for smooth RBAC migration
enable_operator_sa: "false"
enable_default_sa: "false"

# virtual memory configuration
vm_dirty_background_bytes: "67108864"
vm_dirty_bytes: "134217728"

# enable kube-proxy to use endpoint slice
enable_endpointsliceproxying: "true"

# Enable FeatureGate HPAScaleToZero
enable_hpa_scale_to_zero: "true"
# Enable FeatureGate HPAContainerMetrics
enable_hpa_container_metrics: "true"

# Enable FeatureGate EphemeralContainers (Alpha)
# https://kubernetes.io/docs/tasks/debug-application-cluster/debug-running-pod/
enable_ephemeral_containers: "false"

# Enable FeatureGate IndexedJob (alpha)
# https://kubernetes.io/blog/2021/04/19/introducing-indexed-jobs/
enable_indexed_jobs: "false"

# enable encryption of secrets in etcd
# this flag can be switched between true and false
# to ensure all secrets are encrypted/decrypted all secrets need to be rewritten after masters have been rolled
enable_encryption: "true"

# Enable the feature gate SetHostnameAsFQDN
# https://v1-19.docs.kubernetes.io/docs/concepts/services-networking/dns-pod-service/#pod-sethostnameasfqdn-field
enable_hostname_as_fqdn: "false"

# default ttl for kube janitor for resources build from PRs in namespaces matching .*-pr-.*
kube_janitor_default_pr_ttl: "1w"  # 1 week
# opt-in deletion of unused PVCs
kube_janitor_default_unused_pvc_ttl: "forever"

# deletes all resources in the cluster that rely on a vpc
# necessary to change the VPC subnet of a cluster
delete_vpc_resources: "false"
# replacement strategy used for default on-demand worker pool
on_demand_worker_replacement_strategy: none

# SpotAllocationStrategy for pools
spot_allocation_strategy: "capacity-optimized"

# Stackset controller
stackset_controller_sync_interval: "10s"
stackset_controller_mem_min: "120Mi"
stackset_controller_mem_max: "4Gi"

# EBS settings for the root volume
ebs_master_root_volume_size: "50"
ebs_root_volume_size: "50"
ebs_root_volume_delete_on_termination: "true"

# Priority class used for critical system pods
system_priority_class: "cluster-critical-nonpreempting"

# configuration for the PDB controller
{{if eq .Cluster.Environment "test" }}
pdb_controller_non_ready_ttl: "1h"
{{else}}
pdb_controller_non_ready_ttl: ""
{{end}}
pdb_controller_max_unavailable: "1%"

# Log Kubernetes events to Scalyr
kubernetes_event_logger_enabled: "true"

# enable/disable routegroup support for stackset
stackset_routegroup_support_enabled: "true"
# The ttl before an ingress source is deleted when replaced with another
# one.
# E.g. switching from RouteGroup to Ingress or vice versa.
stackset_ingress_source_switch_ttl: "5m"

# Enable/Disable profiling for Kubernetes components
enable_control_plane_profiling: "false"

okta_auth_enabled: "true"
okta_auth_issuer_url: ""
okta_auth_client_id: "kubernetes.cluster.{{.Cluster.Alias}}"

# Deploy
# This section contains config items to enable and disable the the
# permission for the Role {{.Cluster.LocalID}}-deployment. It allows
# CDP to deploy resources of the specified types.
deploy_allow_lakeformation: "false"
deploy_allow_ram: "false"

experimental_nlb_alpn_h2_enabled: "true"

# Enable/Disable ExecProbeTimeout (default in v1.20)
# Can be disabled in case some workloads depends on the old behavior.
exec_probe_timeout_enabled: "true"

# Settings for the deployment service
deployment_service_controller_cpu: "100m"
deployment_service_controller_memory: "1Gi"
deployment_service_api_role_arn: ""
deployment_service_tokeninfo_url: ""
deployment_service_lightstep_token: ""
deployment_service_ml_experiments_enabled: "true"
deployment_service_cf_auto_expand_enabled: "false"

# Will be dropped after the migration
deployment_service_enabled: "true"

# Standard storageclass gp3 volume type
storageclass_standard_gp3: "true"

# opentelemetry config
observability_collector_endpoint: "tracing.platform-infrastructure.zalan.do"
observability_collector_port: "8443"
observability_collector_scheme: "https"
observability_metrics_endpoint: "ingest.lightstep.com"
observability_metrics_port: "443"

# list of comma separated buckets which are accessible by zmon
zmon_accessible_s3_buckets: ""

# disable zmon-appliance worker tracking in Prometheus
disable_zmon_appliance_worker_tracking: "true"

# Add ClusterRole for clusters required by hyped-article-lifecycle-management controller
hyped_article_lifecycle_management: "false"

# enable SizeMemoryBackedVolumes feature flag
enable_size_memory_backed_volumes: "true"

# Each subdomain can reach a max of 63 bytes on Route53
# This custom value sets the subdomain max allowed length taking into consideration the 'cname-' prefix added by external-dns
subdomain_max_length: "57"

# Network monitoring
network_monitoring_enabled: "false"
network_monitoring_daemonset_cpu: "40m"
network_monitoring_daemonset_memory: "100Mi"
network_monitoring_check_api_server_direct: "false"
network_monitoring_check_api_server_dns: "false"
network_monitoring_check_kubenurse_service: "false"
network_monitoring_check_kubenurse_ingress: "false"
network_monitoring_check_neighborhood: "true"
network_monitoring_check_unschedulable_nodes: "true"
network_monitoring_check_interval: "1m"<|MERGE_RESOLUTION|>--- conflicted
+++ resolved
@@ -670,11 +670,7 @@
 external_dns_policy: sync
 
 # eternal-dns version for controlling roll-out, can be "current" or "legacy"
-<<<<<<< HEAD
 # current => v0.13.2-12-ga18bf2b5-internal-master-34
-=======
-# current => v0.13.2-master-34
->>>>>>> 66b43e21
 # legacy => v0.9.0-master-26
 external_dns_version: "current"
 
