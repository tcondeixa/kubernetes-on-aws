# Autoscaling settings
autoscaling_scale_down_enabled: "true"
autoscaling_buffer_cpu: "1m"
autoscaling_buffer_memory: "10Mi"
autoscaling_buffer_pods: "1"
cluster_autoscaler_cpu: "100m"
cluster_autoscaler_memory: "300Mi"
autoscaling_utilization_threshold: "1.0"
autoscaling_max_empty_bulk_delete: "10"
autoscaling_scale_down_unneeded_time: "2m"
autoscaling_unremovable_node_recheck_timeout: "5m"
# configure the log level for the autoscaler. Setting this to 4 gives enough
# verbosity to understand why a certain node pool is not picked for scheduling a
# pod.
autoscaling_autoscaler_log_level: "1"

# How long to wait for pod eviction when scaling down.
{{if eq .Cluster.Environment "production"}}
cluster_autoscaler_max_pod_eviction_time: "1h"
{{else}}
cluster_autoscaler_max_pod_eviction_time: "3h"
{{end}}

# Override terminationGracePeriodSeconds when evicting pods for scale down, if the pods' value is higher than this one
cluster_autoscaler_max_graceful_termination_sec: "1209600" # 2 weeks

# Prevent CA lock-ups caused by large amounts of pending pods. Can be disabled completely by setting to 0.
cluster_autoscaler_max_usnchedulable_pods_considered: "1000"

# karpenter settings
# DO NOT SET TO FALSE IF THE CLUSTER HAS KARPENTER POOLS OR NODES. REFER TO TEAPOT DOCS  FOR HOW TO ROLLBACK KARPENTER
# https://teapot.docs.zalando.net/howtos/karpenter-operations/
karpenter_pools_enabled: "false"

karpenter_controller_cpu: "25m"
karpenter_controller_memory: "256Mi"
# set log level of karpenter: error|debug
karpenter_log_level: "error"
# restrict the maximum number of pods for karpenter nodes
karpenter_max_pods_per_node: "32"
#
# Karpenter version for controlling roll-out, can be "current" or "legacy"
# current => 0.37.0-main-26.patched
# legacy => 0.36.2-main-25.patched
karpenter_version: "current"

# ALB config created by kube-aws-ingress-controller
kube_aws_ingress_controller_ssl_policy: "ELBSecurityPolicy-TLS-1-2-2017-01"
kube_aws_ingress_controller_idle_timeout: "1m"
kube_aws_ingress_controller_deregistration_delay_timeout: "10s"
# allow using NLBs for ingress
# This opens skipper-ingress ports 9998 and 9999 on all worker nodes
kube_aws_ingress_controller_nlb_enabled: "true"
kube_aws_ingress_controller_nlb_cross_zone: "true"
kube_aws_ingress_controller_nlb_zone_affinity: "any_availability_zone"
kube_aws_ingress_controller_cert_polling_interval: "2m"
# sets the default LB type: "network" or "application" are valid choices (overwritten by nlb_switch)
kube_aws_ingress_default_lb_type: "application"
# cert filter
kube_aws_ingress_controller_cert_filter_tag: "kubernetes=enabled"

# ALB to NLB switch
# "pre":
# - kube-ingress-aws-controller will configure NLB to forward HTTPS requests
#   to skipper-ingress on port 9999 and HTTP requests to port 9998
# - skipper-ingress on port 9999 will add X-Forwarded-For=<client IP> and X-Forwarded-Proto=https headers to requests from NLB
# - skipper-ingress on port 9998 will reply with 308 Permanent Redirect to https
#
# "exec": same as "pre" and kube-ingress-aws-controller will default to NLB
# after removing it you need to set kube_aws_ingress_default_lb_type: "network" above and cleanup skipper and ingress-ctl deployment.yaml
nlb_switch: "exec"

# skipper ingress settings
skipper_ingress_target_average_utilization_cpu: "60"
skipper_ingress_target_average_utilization_memory: "80"
skipper_ingress_hpa_scale_down_wait: "600"
skipper_ingress_hpa_scale_up_max_perc: "100"
{{if eq .Cluster.Environment "production"}}
skipper_ingress_min_replicas: "3"
skipper_ingress_max_replicas: "300"
{{else}}
skipper_ingress_min_replicas: "2"
skipper_ingress_max_replicas: "50"
{{end}}
skipper_ingress_cpu: "1000m"
skipper_ingress_memory: "1500Mi"
skipper_ingress_health_check_options: "period=10s,min-requests=10,min-drop-probability=0.05,max-drop-probability=0.9,max-unhealthy-endpoints-ratio=0.9"

# Enables deployment of canary version
skipper_ingress_canary_enabled: "true"
skipper_ingress_test_single_pod: "false"

# When set to true (and dedicated node pool for skipper is also true) the
# daemonset overhead will be subtracted from the cpu settings such
# that skipper will perfectly fit on the node.
{{if eq .Cluster.Environment "e2e"}}
skipper_ingress_binpack: "true"
{{else}}
skipper_ingress_binpack: "false"
{{end}}
# skipper node-pool
enable_dedicate_nodepool_skipper: "true"
skipper_topology_spread_enabled: "true"
{{if eq .Cluster.Environment "e2e"}}
skipper_attach_only_to_skipper_node_pool: "false"
{{else}}
skipper_attach_only_to_skipper_node_pool: "true"
{{end}}

skipper_suppress_route_update_logs: "true"
skipper_validate_query: "true"
skipper_validate_query_log: "false"

skipper_default_filters: 'disableAccessLog(2,3,404,429) -> fifo(2000,20,"1s")'
# skipper_default_filters_authentication defines filters that implement default request authentication
skipper_default_filters_authentication: ''
skipper_default_filters_append: 'stateBagToTag("auth-user", "client.uid")'
skipper_disabled_filters: "static,bearerinjector"
skipper_lua_sources: "file"
skipper_edit_route_placeholders: ""
skipper_ingress_inline_routes: ""
skipper_ingress_refuse_payload: ""
skipper_endpointslices_enabled: "true"

skipper_compress_encodings: "gzip,deflate,br"

# Adds "start" label to each prometheus counter with the value of counter creation timestamp as unix nanoseconds
skipper_prometheus_start_label_enabled: "true"

# skipper profiling settings, 0 keeps default, <0 disable, >0 enable with value
# https://pkg.go.dev/runtime@master#SetBlockProfileRate
# https://pkg.go.dev/runtime@master#SetMutexProfileFraction
skipper_block_profile_rate: 0
skipper_mutex_profile_fraction: 0
skipper_memory_profile_rate: 0

# skipper backend timeout defaults
skipper_expect_continue_timeout_backend: "30s"
skipper_keepalive_backend: "30s"
skipper_max_idle_connection_backend: "0"
skipper_response_header_timeout_backend: "1m"
skipper_timeout_backend: "1s"
skipper_tls_timeout_backend: "3s"
skipper_close_idle_conns_period: "20s"

# skipper server timeout defaults
skipper_read_timeout_server: "5m"
skipper_write_timeout_server: "0"

# skipper startup settings
{{if eq .Cluster.Environment "production"}}
skipper_readiness_init_delay_seconds: 60
skipper_liveness_init_delay_seconds: 30
{{else}}
skipper_readiness_init_delay_seconds: 1
skipper_liveness_init_delay_seconds: 30
{{end}}
# skipper termination settings
# (10s LB healthcheck interval) * (3 unhealthy threshold + margin of 1 interval)
skipper_wait_for_healthcheck_interval: "40s"
# (350s of fixed NLB connection idle timeout) + (margin of 2s)
skipper_idle_timeout_server: "352s"
# wait long enough for LB to detect unhealthy node and all connections become idle,
# i.e. skipper_wait_for_healthcheck_interval + skipper_idle_timeout_server
skipper_termination_grace_period: "392"

# skipper redis settings
enable_dedicate_nodepool_skipper_redis: "false"
skipper_redis_cpu: "100m"
skipper_redis_memory: "512Mi"
skipper_redis_dial_timeout: "25ms"
skipper_redis_pool_timeout: "250ms"
skipper_redis_read_timeout: "25ms"
skipper_redis_write_timeout: "25ms"

skipper_ingress_redis_swarm_enabled: "true"
skipper_ingress_redis_swim_enabled: "false"
skipper_ingress_redis_target_average_utilization_cpu: "30"
skipper_ingress_redis_target_average_utilization_memory: "60"
skipper_ingress_redis_min_replicas: "1"
skipper_ingress_redis_max_replicas: "100"
skipper_ingress_redis_cluster_scaling_schedules: ""
skipper_ingress_redis_hpa_scale_down_wait: "600"

skipper_cluster_ratelimit_max_group_shards: 1

# webhook protection poc
skipper_lua_scripts_enabled: ""
## datadome poc
datadome_api_key: ""
## kasada poc
kasada_api_key: ""

#
# skipper routesrv settings
#
# skipper_routesrv_enabled is a three state switch:
# - "false" - routesrv deployment is removed, skipper uses own k8s dataclient
# - "pre" - routesrv is deployed, skipper uses own k8s dataclient
# - "exec" - routesrv is deployed, skipper uses routesrv
skipper_routesrv_enabled: "exec"
skipper_routesrv_memory: "1Gi"
{{if eq .Cluster.Environment "production"}}
skipper_routesrv_cpu: "1000m"
skipper_routesrv_min_replicas: 2
{{else}}
skipper_routesrv_cpu: "100m"
skipper_routesrv_min_replicas: 1
{{end}}

skipper_routesrv_node_affinity_enabled: "false"
skipper_routesrv_max_replicas: 10
skipper_routesrv_target_average_utilization_cpu: "80"
skipper_routesrv_target_average_utilization_memory: "80"
skipper_ingress_routesrv_scaling_schedules: ""
skipper_routesrv_log_level: "INFO"

# skipper-ingress component pod-deletion-cost-controller
skipper_pod_deletion_cost_controller_memory: 200Mi
skipper_pod_deletion_cost_controller_cpu: 50m
# vpa min values
skipper_pod_deletion_cost_controller_memory_min: 128Mi
skipper_pod_deletion_cost_controller_cpu_min: 25m
# klog style -v=0
skipper_pod_deletion_cost_controller_log_v: "0"
# pod informer sync config
skipper_pod_deletion_cost_controller_poll_interval: "10s"
skipper_pod_deletion_cost_controller_poll_timeout: "10s"

# polarsignals - only enabled for testing teapot
polarsignals_enabled: "false"

# Kube-Metrics-Adapter
## Scheduled scaling metrics: ramp up/down over this period of time
kube_metrics_adapter_default_scaling_window: "10m"
## Scheduled scaling metrics: number of steps to scale. 5 allows at
## least 20% of change between each schedule and enough change to
## trigger the HPA.
kube_metrics_adapter_scaling_schedule_ramp_steps: "5"
## ZMON KairosDB URL
zmon_kairosdb_url: "https://data-service.zmon.zalan.do/kairosdb-proxy"
## Nakadi URL (for the stats API)
nakadi_url: ""

# enable temporary logging of ingress.cluster.local names
# used to find services for which it's being used.
skipper_eastwest_dns_log_enabled: "false"

# if enabled adds port 8080 as svc port to eastwest svc
skipper_ingress_eastwest_additional_port: "false"

# skipper tcp lifo
# See: https://opensource.zalando.com/skipper/operation/operation/#tcp-lifo
skipper_enable_tcp_queue: "true"                    # TODO(sszuecs): cleanup candidate to reduce amount of branches in deployment
skipper_expected_bytes_per_request: "51200"
skipper_max_tcp_listener_concurrency: "-1"
skipper_max_tcp_listener_queue: "-1"

# opentracing
skipper_ingress_opentracing_excluded_proxy_tags: ""
skipper_ingress_opentracing_backend_name_tag: "true"
skipper_opentracing_disable_filter_spans: "true"
# lightstep
skipper_ingress_tracing_buffer: "32768"
skipper_ingress_lightstep_grpc_max_msg_size: 16384000
skipper_ingress_lightstep_min_period: "500ms"
skipper_ingress_lightstep_max_period: "2500ms"
skipper_ingress_lightstep_max_log_key_len: 20
skipper_ingress_lightstep_max_log_value_len: 128
skipper_ingress_lightstep_max_logs_per_span: 20
skipper_ingress_lightstep_propagators: "lightstep"
# set to "log-events" to enable
skipper_ingress_lightstep_log_events: ""
lightstep_token: ""
tracing_collector_host: "tracing.platform-infrastructure.zalan.do"

# skipper_serve_method_metric sets the flag -serve-method-metric. It
# defines if the http method is included in the dimension
# of the skipper_serve_host_duration_seconds_bucket metric.
skipper_serve_method_metric: "false"
# skipper_serve_status_code_metric sets the flag -serve-status-code-metric. It
# defines if the http response status code is included in the dimension
# of the skipper_serve_host_duration_seconds_bucket metric.
skipper_serve_status_code_metric: "false"

# disabled|provisioned|enabled routegroup validation via skipper webhook
# can be one of disabled|provisioned|enabled
routegroups_validation: "enabled"

# disabled|enabled ingress validation via skipper webhook
ingresses_validation: "enabled"

# tokeninfo
{{if eq .Cluster.Environment "production"}}
# production|bridge|disabled
skipper_local_tokeninfo: "production"
{{else}}
# production|bridge|disabled
skipper_local_tokeninfo: "bridge"
{{end}}

# tokeninfo cache
# integer, non-zero value enables tokeninfo cache and sets the maximum number of cached tokens
skipper_tokeninfo_cache_size: 1000
# duration, non-zero value limits the lifetime of a cached tokeninfo
skipper_tokeninfo_cache_ttl: "30s"

# oauth2 UI login - grant flow
{{if eq .Cluster.Environment "e2e"}}
skipper_oauth2_ui_login: "false"
skipper_ingress_encryption_key: ""
{{else}}
skipper_oauth2_ui_login: "true"
{{end}}

# Comma-separated list of tokeninfo keys to retain
skipper_oauth2_ui_login_tokeninfo_keys: ""

# ClusterScalingSchedules
# One or multiple cluster scaling schedules can be configured as a
# comma-separated list of <cluster schedule name>=<target value> pairs.
# E.g. to configure "schedule1" cluster schedule with a target value of 3 and "schedule2" with a target value of 5 set
# skipper_cluster_scaling_schedules: "schedule1=3,schedule2=5"
skipper_cluster_scaling_schedules: ""

# Skipper Ingress/RouteGroup backend traffic split algorithm: traffic-predicate or traffic-segment-predicate
skipper_ingress_backend_traffic_algorithm: "traffic-segment-predicate"

# TODO: after a while we can remove this and hardcode (2023-06-30)
skipper_ingress_default_lb_algorithm: "powerOfRandomNChoices"

skipper_ingress_disable_catchall_routes: "true"

# Original RouteGroup CRD does not require hosts but we explicitly want it specified in our infrastructure
skipper_ingress_routegroup_crd_require_hosts: "true"

# Set defaults values that would enable Open Policy Agent in a skipper filter
skipper_open_policy_agent_enabled: "false"
skipper_open_policy_agent_styra_token: ""

#
# FabricGateway controller config
#
# fabric_gateway_controller_enabled:
#   - false: scales controller to zero replicas
#   - true: runs the controller
#
fabric_gateway_controller_enabled: "true"
fabric_gateway_controller_cpu: "50m"
fabric_gateway_controller_memory: "150Mi"
fabric_gateway_controller_allow_all_filters: "false"
fabric_gateway_controller_snapshots_history_limit: "0"
fabric_gateway_controller_enable_versioning: "false"
fabric_gateway_controller_ssl_policy: ""
fabric_gateway_controller_log_level: "INFO"

# kube-api-server settings

# EventRateLimit admission plugin configuration
# Reference: https://kubernetes.io/docs/reference/access-authn-authz/admission-controllers/#eventratelimit
event_rate_limit_enable: "true"
event_rate_limit_config_qps: "500"
event_rate_limit_config_burst: "1000"

# cadvisor settings
cadvisor_cpu: "150m"
cadvisor_memory: "150Mi"
cadvisor_profiling_enabled: "false"
cadvisor_enabled: "false"

# settings for enabling the kubelet-summary-metrics proxy and prometheus metric
# collection.
kubelet_summary_metrics_enabled: "true"
kubelet_summary_metrics_cpu: "100m"
kubelet_summary_metrics_memory: "512Mi"
kubelet_summary_metrics_hpa_max_replicas: "10"
kubelet_summary_metrics_hpa_cpu_target: "80"
kubelet_summary_metrics_hpa_memory_target: "80"

# enable collection of cadvisor metrics from the kubelet cadvisor endpoint.
kubelet_cadvisor_enabled: "true"

# node exporter settings
node_exporter_cpu: "20m"
node_exporter_memory: "75Mi"
node_exporter_experimental_metrics: "false"

# kube-proxy settings
kube_proxy_cpu: "50m"
kube_proxy_memory: "200Mi"
kube_proxy_sync_period: "15m0s"
kube_proxy_verbose_level: "2"

# flannel settings
flannel_cpu: "25m"
flannel_memory: "100Mi"

flannel_awaiter_cpu: "25m"
flannel_awaiter_memory: "50Mi"

# nvidia device plugin
nvidia_device_plugin_cpu: "10m"
nvidia_device_plugin_memory: "50Mi"

# nvidia dcgm exporter
nvidia_dcgm_exporter_enabled: "false"
nvidia_dcgm_exporter_cpu: "10m"
nvidia_dcgm_exporter_memory: "200Mi"

# static egress controller settings
static_egress_controller_enabled: "true"

# journald reader settings
journald_reader_enabled: "true"
journald_reader_cpu: "1m"
journald_reader_memory: "30Mi"

# Logging settings
logging_s3_bucket: "zalando-logging-{{ .Cluster.InfrastructureAccount | getAWSAccountID}}-{{ .Cluster.Region }}"
scalyr_team_token: ""
log_destination_infra: "scalyr/stups"
log_destination_both: "scalyr/main+stups"
log_destination_local: "scalyr/main"

# Central bucket to keep logging infrastructure logs
logging_infrastructure_s3_bucket: ""

vpa_cpu: "200m"
vpa_mem: "500Mi"

prometheus_cpu: "1000m"
prometheus_mem: "4Gi"
prometheus_mem_min: "2Gi"
prometheus_cpu_min: "0"
prometheus_retention_size: "49GB" # one GB less than prometheus' PVC
prometheus_retention_time: "1d"
prometheus_storage_size: "50Gi"

# Upstream defaults are too aggressive:
# https://prometheus.io/docs/prometheus/latest/configuration/configuration/#remote_write
prometheus_remote_write: "disabled"
# Maximum time a sample will wait in buffer.
prometheus_remote_batch_send_deadline: "30s"
# Initial retry delay. Gets doubled for every retry.
prometheus_remote_min_backoff: "3s"
# Maximum retry delay.
prometheus_remote_max_backoff: "10s"

# Comma-separated list of user ids allowed to access Prometheus UI
prometheus_ui_users: ""

# dashboard metrics scraper resource limits
dashboard_metrics_scraper_cpu_min: "50m"
dashboard_metrics_scraper_mem_min: "200Mi"

metrics_service_cpu: "100m"
metrics_service_mem_max: "4Gi"
metrics_server_metric_resolution: "15s"

kube_aws_iam_controller_cpu: "5m"
kube_aws_iam_controller_mem: "50Mi"

kube_state_metrics_cpu: "100m"
kube_state_metrics_mem_max: "4Gi"
kube_state_metrics_mem_min: "120Mi"

kubernetes_lifecycle_metrics_mem_max: "4Gi"
kubernetes_lifecycle_metrics_mem_min: "120Mi"

kube_node_ready_controller_cpu: "50m"
kube_node_ready_controller_memory: "200Mi"

# Enable deployment of aws-cloud-controller-manager
aws_cloud_controller_manager_enabled: "true"
aws_cloud_controller_manager_cpu: "125m"
aws_cloud_controller_manager_memory: "512Mi"


# Kubernetes Downscaler (for non-production clusters)
{{if eq .Cluster.Environment "test"}}
downscaler_default_uptime: "Mon-Fri 07:30-20:30 Europe/Berlin"
downscaler_default_downtime: "never"
downscaler_enabled: "true"
{{else if eq .Cluster.Environment "e2e"}}
downscaler_default_uptime: "always"
downscaler_default_downtime: "never"
downscaler_enabled: "true"
{{else}}
downscaler_default_uptime: "always"
downscaler_default_downtime: "never"
downscaler_enabled: "false"
{{end}}

# HPA settings (defaults from https://kubernetes.io/docs/reference/command-line-tools-reference/kube-controller-manager/)
horizontal_pod_autoscaler_sync_period: "30s"
horizontal_pod_autoscaler_tolerance: "0.1"
horizontal_pod_downscale_stabilization: "5m0s"

# Vertical pod autoscaler version for controlling roll-out, can be "current" or "legacy"
# current => v1.0.0-internal.20
# legacy => v0.12.0-internal.19
vertical_pod_autoscaler_version: "current"

# Cluster update settings
{{if eq .Cluster.Environment "production"}}
drain_grace_period: "6h"
drain_min_pod_lifetime: "72h"
drain_min_healthy_sibling_lifetime: "1h"
drain_min_unhealthy_sibling_lifetime: "6h"
drain_force_evict_interval: "5m"
node_update_prepare_replacement_node: "true"
{{else}}
drain_grace_period: "2h"
drain_min_pod_lifetime: "8h"
drain_min_healthy_sibling_lifetime: "1h"
drain_min_unhealthy_sibling_lifetime: "1h"
drain_force_evict_interval: "5m"
node_update_prepare_replacement_node: "false" # don't wait for a replacement instance for on-demand pools in test clusters
{{end}}
# add NoSchedule taints to nodes being replaced
decommission_node_no_schedule_taint: "true"

# Teapot admission controller
teapot_admission_controller_default_cpu_request: "25m"
teapot_admission_controller_default_memory_request: "100Mi"
teapot_admission_controller_process_resources: "true"
teapot_admission_controller_process_resource_ephemeral_storage: "false"
teapot_admission_controller_default_ephemeral_storage_request: "25Mi"
teapot_admission_controller_max_ephemeral_storage_request: "5Gi"
teapot_admission_controller_application_min_creation_time: "2019-06-03T12:00:00Z"
teapot_admission_controller_ndots: "2"
teapot_admission_controller_inject_environment_variables: "true"
{{ if eq .Cluster.Environment "test" }}
teapot_admission_controller_inject_node_options_environment_variable: "true"
{{ else }}
teapot_admission_controller_inject_node_options_environment_variable: "false"
{{ end }}
teapot_admission_controller_deployment_default_max_surge: "5%"
teapot_admission_controller_deployment_default_max_unavailable: "1"
teapot_admission_controller_inject_aws_waiter: "true"
teapot_admission_controller_parent_resource_hash: "true"

## Defaults are set per-cluster
teapot_admission_controller_check_daemonset_resources: "true"
teapot_admission_controller_daemonset_reserved_cpu: "8"
teapot_admission_controller_daemonset_reserved_memory: "64Gi"

kubelet_system_reserved_cpu: "100m"
kubelet_system_reserved_memory: "164Mi"
kubelet_kube_reserved_cpu: "100m"
kubelet_kube_reserved_memory: "282Mi"

kubelet_image_gc_high_threshold: 50
kubelet_image_gc_low_threshold: 40

{{if eq .Cluster.Environment "production"}}
teapot_admission_controller_validate_application_label: "true"
teapot_admission_controller_validate_base_images: "true"

# Check container image compliance in production clusters. Be careful when thinking about changing this: Setting it to
# false will allow any container image to run in production clusters.
#
# If you are seeing issues with "docker-meta" check the next config field to allow-list certain namespaces.
teapot_admission_controller_validate_pod_images: "true"

# If you are seeing issues with the container image compliance checker dependency "docker-meta" you can designate
# a subset of namespaces to be allowed regardless with a regular expression on the namespace, e.g.:
#
# if docker-meta is down, do not reject container images running in `kube-system`
# teapot_admission_controller_validate_pod_images_soft_fail_namespaces: "^kube-system$"

teapot_admission_controller_validate_pod_template_resources: "true"
teapot_admission_controller_preemption_enabled: "true"
teapot_admission_controller_postgresql_delete_protection_enabled: "true"
teapot_admission_controller_namespace_delete_protection_enabled: "true"
{{else if eq .Cluster.Environment "e2e"}}
teapot_admission_controller_validate_application_label: "false"
teapot_admission_controller_validate_base_images: "false"

# Check container image compliance in e2e clusters. There are some exceptions to allow the e2e test suite to run.
teapot_admission_controller_validate_pod_images: "true"

teapot_admission_controller_validate_pod_template_resources: "false"
teapot_admission_controller_preemption_enabled: "true"
teapot_admission_controller_postgresql_delete_protection_enabled: "false"
teapot_admission_controller_namespace_delete_protection_enabled: "false"
{{else}}
teapot_admission_controller_validate_application_label: "false"
teapot_admission_controller_validate_base_images: "false"

# Do not check container image compliance in test clusters.
teapot_admission_controller_validate_pod_images: "false"

teapot_admission_controller_validate_pod_template_resources: "true"
teapot_admission_controller_preemption_enabled: "false"
teapot_admission_controller_postgresql_delete_protection_enabled: "false"
teapot_admission_controller_namespace_delete_protection_enabled: "false"
{{end}}

# Enable automatic replacement of vanity images with ECR images
teapot_admission_controller_resolve_vanity_images: "true"

{{if eq .Cluster.Environment "e2e"}}
teapot_admission_controller_ignore_namespaces: "^kube-system|((downward-api|kubectl|projected|statefulset|pod-network|scope-selectors|resourcequota|limitrange|sysctl|node-tests|e2e-kubelet-etc-hosts|csiinlinevolumes|job)-.*)$"
teapot_admission_controller_crd_ensure_no_resources_on_delete: "false"
{{else}}
teapot_admission_controller_ignore_namespaces: "^kube-system$"
teapot_admission_controller_crd_ensure_no_resources_on_delete: "true"
{{end}}

# Enable kube-node-ready-controller and node-not-ready taint
teapot_admission_controller_node_not_ready_taint: "true"

# Some third-party controllers use API groups that look like they belong to Kubernetes resources. Explicitly allow them anyway.
teapot_admission_controller_crd_role_provisioning_allowed_api_groups: "flink.k8s.io"

teapot_admission_controller_topology_spread: optin
teapot_admission_controller_topology_spread_timeout: 7m


# Enable and configure runtime-policy annotation
{{if eq .Cluster.Environment "production"}}
teapot_admission_controller_runtime_policy_default: "require-on-demand"
{{else}}
teapot_admission_controller_runtime_policy_default: "allow-spot"
{{end}}
# Enforce a certain policy (<empty>|allow-spot|require-on-demand) for a cluster,
# leave empty for falling back to the default.
teapot_admission_controller_runtime_policy_enforced: ""
# Enable hard spot assignment. Only relevant when node_lifecycle_provider=zalando
teapot_admission_controller_runtime_policy_spot_hard_assignment: "false"
# Enable experimental rescheduling of spot nodes after spot decommission
spot_node_rescheduler: "false"
spot_node_rescheduler_memory: "348Mi"
spot_node_rescheduler_cpu: "50m"

# Enable and configure prevent scale down annotation
teapot_admission_controller_prevent_scale_down_enabled: "true"
{{if eq .Cluster.Environment "production"}}
teapot_admission_controller_prevent_scale_down_allowed: "true"
{{else}}
teapot_admission_controller_prevent_scale_down_allowed: "false"
{{end}}

teapot_admission_controller_log4j_format_msg_no_lookups: "true"

teapot_admission_controller_graceful_termination: "true"

# toggle that prevents active configmaps from being deleted
{{if eq .Cluster.Environment "e2e"}}
# allow deletion of active configmaps in e2e clusters because some tests rely on it
teapot_admission_controller_configmap_deletion_protection_enabled: "false"
teapot_admission_controller_configmap_deletion_protection_factories_enabled: "false"
{{else}}
# prevent deletion of active configmaps in all test and production clusters
teapot_admission_controller_configmap_deletion_protection_enabled: "true"
teapot_admission_controller_configmap_deletion_protection_factories_enabled: "true"
{{end}}

# Enable and configure Pod Security Policy rules implemented in admission-controller.
teapot_admission_controller_pod_security_policy_enabled: "true"

# comma separated list of service accounts that are allowed to use privileged
# pod security policy rules. Format: `<namespace>_<service-account-name>`
{{ if eq .Cluster.Environment "e2e" }}
teapot_admission_controller_pod_security_policy_privileged_service_accounts: "psp-privileged-zalando_privileged-sa,psp-privileged-deployment-zalando_privileged-sa"
{{ else }}
teapot_admission_controller_pod_security_policy_privileged_service_accounts: ""
{{ end }}
teapot_admission_controller_pod_security_policy_privileged_allow_privilege_escalation: "false"

# comma separated list of restricted or privileged capabilities that are allowed
# to be used by pods.
teapot_admission_controller_pod_security_policy_additional_restricted_capabilities: ""
teapot_admission_controller_pod_security_policy_privileged_capabilities: ""

# Prevent the use of a particular AZ as much as possible
blocked_availability_zone: ""

# etcd cluster
etcd_stack_name: "etcd-cluster-etcd"
# comma separated list of DNS record prefixes which will be prefixed to the
# hosted zone of the account. We allow multiple prefixes for the purpose of
# migration.
etcd_dns_record_prefixes: "etcd-server.{{.Cluster.Region}}"

{{if eq .Cluster.Environment "production"}}
etcd_instance_count: "5"
etcd_instance_type: "m5.large"
{{else}}
etcd_instance_count: "3"
etcd_instance_type: "t3.medium"
{{end}}

etcd_scalyr_key: ""

etcd_ami: {{ amiID "zalando-ubuntu-etcd-production-v3.5.13-amd64-main-34" "861068367966"}}

cluster_dns: "coredns"
coredns_log_svc_names: "true"
coredns_log_forward: "false"
# max concurrency for upstream (AWS VPC) DNS server
#
# AWS VPC DNS server has a limit of 1024 qps before packets are dropped.
# This setting is tuned to allow a buffer compared to the normal DNS QPS in our
# clusters and prevent CoreDNS from running out of memory in case of spikes.
coredns_max_upstream_concurrency: 2000 # 0 means there is no concurrency limits


tracing_coredns_route_traces_to_local_zone: "false"
tracing_coredns_global_traces_endpoint: ""
tracing_coredns_local_zone_traces_endpoint: ""

# Kubernetes on Ubuntu AMI to use
# note this configuration uses the [amiID][0] function. It returns the
# AMI id given the image name and the Image AWS account owner.
#
# [0]: https://github.com/zalando-incubator/cluster-lifecycle-manager/blob/8a9bd1cb2d094038a9e23e646421f8146b48886a/provisioner/template.go#L116
kuberuntu_image_v1_30_jammy_amd64: {{ amiID "zalando-ubuntu-jammy-22.04-kubernetes-production-v1.30.2-amd64-master-341" "861068367966" }}
kuberuntu_image_v1_30_jammy_arm64: {{ amiID "zalando-ubuntu-jammy-22.04-kubernetes-production-v1.30.2-arm64-master-341" "861068367966" }}

kuberuntu_image_v1_31_jammy_amd64: {{ amiID "zalando-ubuntu-jammy-22.04-kubernetes-production-v1.31.0-amd64-master-347" "861068367966" }}
kuberuntu_image_v1_31_jammy_arm64: {{ amiID "zalando-ubuntu-jammy-22.04-kubernetes-production-v1.31.0-arm64-master-347" "861068367966" }}

# Which distro from the previous config items should be used. Valid options are only `jammy` for now. Can be set for each node pool.
kuberuntu_distro_master: "jammy"
kuberuntu_distro_worker: "jammy"

# Feature toggle for auditing events
audit_pod_events: "true"
{{if eq .Cluster.Environment "production"}}
audittrail_url: "https://audittrail.cloud.zalando.com"
{{else}}
audittrail_url: ""
{{end}}
audittrail_nakadi_url: ""
audittrail_root_account_role: ""

audittrail_adapter_cpu: "50m"
audittrail_adapter_memory: "200Mi"

audittrail_adapter_timeout: "2s"

# When enabled, any read-only events are added to the metrics, but are dropped
# before being sent to audittrail-api.
# When this is set to true, `auditlog_read_access` can safely be set true
# without overloading audittrail-api.
audittrail_adapter_drop_audittrail_api_read_only: "true"

audit_webhook_batch_max_size: "250"

kube2iam_cpu: "25m"
kube2iam_memory: "100Mi"

# configure whether kube2iam should only run on worker nodes.
# This depends on control_plane_asg_lifecycle_hook=false as kube-node-ready
# doesn't work without kube2iam.
kube2iam_worker_only: "true"

# CIDR configuration for nodes and pods
# Changing this will change the number of nodes and pods we can schedule in the
# cluster: https://cloud.google.com/kubernetes-engine/docs/how-to/flexible-pod-cidr
{{if eq .Cluster.Environment "production"}}
node_cidr_mask_size: "25"
{{else}}
node_cidr_mask_size: "24"
{{end}}
# How many nodes to keep reserved (e.g. to allow for increasing the node_cidr_mask_size).
# Note that this only affects CA settings, someone can still scale up the ASGs manually.
reserved_nodes: "5"

# How much extra capacity to add when calculating the maximum number of pods per node. This can be increased if some
# pods don't consume the IP space on the node, but it's fairly dangerous since it has to be absolutely correct. Use
# in emergencies only, and pay extra attention when adding, removing or updating daemonsets.
node_max_pods_extra_capacity: "0"

# maximum number of PIDs allowed to be allocated per pod
pod_max_pids: "4096"

# the cpu management policy which should be used by the kubelet
cpu_manager_policy: "none"

# sysctl names allowed to be used in security policies, comma-separated
allowed_unsafe_sysctls: "net.ipv4.tcp_keepalive_time,net.ipv4.tcp_keepalive_intvl,net.ipv4.tcp_keepalive_probes,net.ipv4.tcp_syn_retries,net.ipv4.tcp_retries2"

# the maximum amount of memory for EBS CSI controller's sidecars
ebs_csi_controller_sidecar_memory: "80Mi"
ebs_csi_controller_sidecar_cpu: "10m"

# pull images in parallel
serialize_image_pulls: "false"

# Version of the scheduler or controller-manager used by the master nodes.
# Supported values:
#  - upstream: official Kubernetes version
#  - zalando:  internal Zalando build with our custom patches
kubernetes_scheduler_image: "zalando"
kubernetes_controller_manager_image: "zalando"

# when set to true, service account tokens can be used from outside the cluster
allow_external_service_accounts: "false"

# issue tokens with a long expiration time in order to detect applications that don't refresh tokens.
rotate_service_account_tokens_extended_expiration: "true"

# Comma separated list of dimensions to include in the Prometheus metrics
# exposed by audittrail-adapter.
# Adding more dimensions can help detect which clients are calling the
# Kubernetes API. Examples:
# * Detect clients not rotating service tokens: `authentication_stale_token` metric.
# * Detect clients with high load on the API Server for certain calls.
# * Detect client calling old api_version/api_groups for resources.
#
# Adding more dimensions has the negative effect that it produces more
# Prometheus data, so it's not intended to be enabled ALL THE TIME, but can be
# enabled when needed to answer one of the above questions or similar.
#
# The possible dimensions are:
# authorization_decision,authentication_stale_token,user,user_agent,verb,code,resource,api_group,api_version
auditlog_metric_dimensions: "authorization_decision"

# enable auditlogging of read access to identify service accounts reading from
# the api.
auditlog_read_access: "false"

# allow ssh access for internal VPC IPs only
ssh_vpc_only: "true"

# configure custom dns zone
custom_dns_zone: "" # zone name e.g. example.org
custom_dns_zone_nameservers: "" # space separated list of nameserver IP addresses

# prefix prepended to ownership TXT records for external-dns
external_dns_ownership_prefix: "_external-dns."
# domains that should be included by ExternalDNS ("" includes all hosted zones in the account. Separate multiple domains with a comma)
external_dns_domain_filter: ""
# domains that should be ignored by ExternalDNS
external_dns_excluded_domains: cluster.local
# synchronization policy between Kubernetes and AWS Route53 (default: sync, options: sync, upsert-only, create-only)
external_dns_policy: sync
# the duration for how long to cache the list of hosted zones in memory
external_dns_zones_cache_duration: "1h"

# resource configuration
external_dns_mem: "4Gi"

# select which cache to use for Cluster DNS: unbound or dnsmasq.
dns_cache: "dnsmasq"

expirimental_dns_unbound_liveness_probe: "true"

# DNS container resources
dns_dnsmasq_cpu: "100m"
dns_dnsmasq_mem: "50Mi"
dns_dnsmasq_sidecar_cpu: "10m"
dns_dnsmasq_sidecar_mem: "45Mi"
dns_unbound_cpu: "100m"
dns_unbound_mem: "50Mi"
dns_unbound_telemetry_cpu: "10m"
dns_unbound_telemetry_mem: "45Mi"
dns_coredns_cpu: "50m"
dns_coredns_mem: "100Mi"

# special roles for test/pet clusters
{{if eq .Cluster.Environment "e2e"}}
collaborator_administrator_access: "true"
{{else}}
collaborator_administrator_access: "false"
{{end}}

node_auth_rate_limit: "5.0"

# enable legacy serviceaccounts for smooth RBAC migration
enable_operator_sa: "false"
enable_default_sa: "false"

# virtual memory configuration
vm_dirty_background_bytes: "67108864"
vm_dirty_bytes: "134217728"

# Option to Enable FeatureGate TopologyAwareHints
enable_topology_aware_hints: "false"

# Enable FeatureGate HPAScaleToZero
enable_hpa_scale_to_zero: "true"

# Enable FeatureGate MaxUnavailableStatefulSet
max_unavailable_statefulset_enabled: "false"

# enable encryption of secrets in etcd
# this flag can be switched between true and false
# to ensure all secrets are encrypted/decrypted all secrets need to be rewritten after masters have been rolled
enable_encryption: "true"

# enable non-default profiles for the default scheduler
enable_scheduler_profiles: "true"

# default ttl for kube janitor for resources build from PRs
kube_janitor_default_pr_ttl: "1w"  # 1 week
# enable cleanup of pr resources other than namespaces
kube_janitor_cleanup_pr_resources: "true"

# opt-in deletion of unused PVCs
kube_janitor_default_unused_pvc_ttl: "forever"

# deletes all resources in the cluster that rely on a vpc
# necessary to change the VPC subnet of a cluster
delete_vpc_resources: "false"
# replacement strategy used for default on-demand worker pool
on_demand_worker_replacement_strategy: none

# SpotAllocationStrategy for pools
spot_allocation_strategy: "capacity-optimized"

# Stackset controller
stackset_controller_sync_interval: "10s"
stackset_controller_mem_min: "120Mi"
stackset_controller_mem_max: "4Gi"

# EBS settings for the root volume
ebs_master_root_volume_size: "50"
ebs_root_volume_size: "100"
ebs_root_volume_delete_on_termination: "true"

# Priority class used for critical system pods
system_priority_class: "cluster-critical-nonpreempting"

# configuration for the PDB controller
{{if eq .Cluster.Environment "test" }}
pdb_controller_non_ready_ttl: "1h"
{{else}}
pdb_controller_non_ready_ttl: ""
{{end}}
pdb_controller_max_unavailable: "1%"

# Log Kubernetes events to Scalyr
kubernetes_event_logger_enabled: "true"
event_logger_mem_min: "100Mi"
event_logger_cpu_min: "10m"

# enable/disable routegroup support for stackset
stackset_routegroup_support_enabled: "true"

# enable/disable inline configmap support for stackset
stackset_inline_configmap_support_enabled: "false"

# enable/disable platformCredentialsSet support for stackset
stackset_pcs_support_enabled: "true"

# Enable/Disable profiling for Kubernetes components
enable_control_plane_profiling: "false"

okta_auth_issuer_url: ""
okta_auth_client_id: "kubernetes.cluster.{{.Cluster.Alias}}"

# Deploy
# This section contains config items to enable and disable the the
# permission for the Role {{.Cluster.LocalID}}-deployment. It allows
# CDP to deploy resources of the specified types.
deploy_allow_lakeformation: "false"
deploy_allow_ram: "false"

experimental_nlb_alpn_h2_enabled: "true"

# Enable/Disable ExecProbeTimeout (default in v1.20)
# Can be disabled in case some workloads depends on the old behavior.
exec_probe_timeout_enabled: "true"

# Settings for the deployment service
deployment_service_controller_cpu: "100m"
deployment_service_controller_memory: "1Gi"
deployment_service_api_role_arn: ""
deployment_service_tokeninfo_url: ""
deployment_service_lightstep_token: ""
deployment_service_ml_experiments_enabled: "true"
deployment_service_cf_auto_expand_enabled: "false"
deployment_service_cf_update_source_branch_changes: "true"
deployment_service_executor_cdp_permissions: "false"
deployment_service_skip_mustache_rendering: "true"
{{- if eq .Cluster.Environment "test" }}
# disable CF update of source branch changes in test to avoid updating CF stacks
# on any PR.
deployment_service_cf_update_source_branch_changes: "false"
{{- end }}


# Will be dropped after the migration
deployment_service_enabled: "true"

# opentelemetry config
observability_collector_endpoint: "tracing.platform-infrastructure.zalan.do"
observability_collector_port: "8443"
observability_collector_scheme: "https"
observability_metrics_endpoint: "ingest.lightstep.com"
observability_metrics_port: "443"

# labels whitelisted to kube-state-metrics
observability_metrics_pods_labels: "application,component,version,environment,stack_name,stack_version,application_id,application_version,team,job-name"

observability_metrics_ingresses_labels: ""

observability_metrics_pods_annotations: "zalando.org/zmon-job-metric-stored"

# opentelemetry collector
observability_otel_collector_enabled: "true"

# list of comma separated buckets which are accessible by zmon
zmon_accessible_s3_buckets: ""

# disable zmon-appliance worker tracking in Prometheus
disable_zmon_appliance_worker_tracking: "true"

# Add ClusterRole for clusters required by hyped-article-lifecycle-management controller
hyped_article_lifecycle_management: "false"

# Add ClusterRole for clusters required by business-partner and config-provider controller
business_partner_service: "false"
config_provider_service: "false"

# enable SizeMemoryBackedVolumes feature flag
enable_size_memory_backed_volumes: "true"

# enable StatefulSetAutoDeletePVC feature flag
# https://kubernetes.io/blog/2021/12/16/kubernetes-1-23-statefulset-pvc-auto-deletion/
enable_statefulset_autodelete_pvc: "true"

# Allow configuring ingress rules on the Worker security group. This is used for
# cases where a service needs a Service Type Load Balancer with an NLB and
# require the port and optional CIDR range to be added to the worker node
# Security groups.
# The format is [<protocol>:]<cidr>:<port>[-<port>],
# Example:
#
# "10.0.0.0/8:4180-4181,0.0.0.0/0:4190,udp:0.0.0.0/0:53" would result in the ingress ranges:
#
#
# [
#
#   {
#     CIDR: "10.0.0.0/8",
#     FromPort: 4180,
#     ToPort: 4181,
#     Protocol: "tcp",
#   },
#   {
#     CIDR: "0.0.0.0/0",
#     FromPort: 4190,
#     ToPort: 4190,
#     Protocol: "tcp",
#   },
#   {
#     CIDR: "0.0.0.0/0",
#     FromPort: 53,
#     ToPort: 53,
#     Protocol: "udp",
#   },
# ]
#
# Source for the template function: sgIngressRanges: https://github.com/zalando-incubator/cluster-lifecycle-manager/blob/42695865a251fef58e22ce612d6549e75fa5d103/provisioner/template.go#L336-L417
open_sg_ingress_ranges: ""

# Each subdomain can reach a max of 63 bytes on Route53
# This custom value sets the subdomain max allowed length taking into consideration the 'cname-' prefix added by external-dns
subdomain_max_length: "57"

# Network monitoring
network_monitoring_enabled: "false"
network_monitoring_daemonset_cpu: "40m"
network_monitoring_daemonset_memory: "100Mi"
network_monitoring_check_api_server_direct: "false"
network_monitoring_check_api_server_dns: "false"
network_monitoring_check_kubenurse_service: "false"
network_monitoring_check_kubenurse_ingress: "false"
network_monitoring_check_neighborhood: "true"
network_monitoring_check_unschedulable_nodes: "true"
network_monitoring_check_interval: "1m"
network_monitoring_separate_prometheus: "false"

# Percent of master node instance memory to allocate to the kube-apiserver
# container. If this value is non-zero it will set the memory limit for the
# kube-apiserver container in the kube-apiserver pod.
# Must be a whole number between 0-100.
apiserver_memory_limit_percent: "80"

apiserver_max_requests_inflight: "400"

# specify if control plane nodes should rely on ASG Lifecycle Hook or not
control_plane_asg_lifecycle_hook: "false"

# enable graceful shutdown on the control_plane nodes
control_plane_graceful_shutdown: "true"

# This allows setting custom sysctl settings. The config-item is intended to be
# used on node-pools rather being set globally.
#
# The value is a comma seprated configuration of `sysctl_setting=value` as
# illustrated in the example below.
#
# Example:
#
#   sysctl_settings: "fs.aio-max-nr=8388608,fs.inotify.max_user_watches=100000"
#
# Which translates to a file on the node:
#
#  cat /etc/sysctl.d/99-custom-sysctl-settings.conf
#  fs.aio-max-nr = 8388608
#  fs.inotify.max_user_watches = 100000
<<<<<<< HEAD
sysctl_settings: ""
=======
sysctl_settings: ""

# enables/disables the minDomains field for pod topology spread.
min_domains_in_pod_topology_spread_enabled: "true"
>>>>>>> 1f74f63c
<|MERGE_RESOLUTION|>--- conflicted
+++ resolved
@@ -1105,11 +1105,4 @@
 #  cat /etc/sysctl.d/99-custom-sysctl-settings.conf
 #  fs.aio-max-nr = 8388608
 #  fs.inotify.max_user_watches = 100000
-<<<<<<< HEAD
-sysctl_settings: ""
-=======
-sysctl_settings: ""
-
-# enables/disables the minDomains field for pod topology spread.
-min_domains_in_pod_topology_spread_enabled: "true"
->>>>>>> 1f74f63c
+sysctl_settings: ""