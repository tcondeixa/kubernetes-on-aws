# Autoscaling settings
autoscaling_scale_down_enabled: "true"
autoscaling_buffer_cpu: "1m"
autoscaling_buffer_memory: "10Mi"
autoscaling_buffer_pods: "1"
cluster_autoscaler_cpu: "100m"
cluster_autoscaler_memory: "300Mi"
autoscaling_utilization_threshold: "1.0"
autoscaling_max_empty_bulk_delete: "10"
autoscaling_scale_down_unneeded_time: "10m"
autoscaling_unremovable_node_recheck_timeout: "5m"

# How long to wait for pod eviction when scaling down.
{{if eq .Cluster.Environment "production"}}
cluster_autoscaler_max_pod_eviction_time: "1h"
{{else}}
cluster_autoscaler_max_pod_eviction_time: "3h"
{{end}}

# ALB config created by kube-aws-ingress-controller
kube_aws_ingress_controller_ssl_policy: "ELBSecurityPolicy-TLS-1-2-2017-01"
kube_aws_ingress_controller_idle_timeout: "1m"
kube_aws_ingress_controller_deregistration_delay_timeout: "10s"
# allow using NLBs for ingress
# This opens port 9999 (skipper-ingress) on all worker nodes.
kube_aws_ingress_controller_nlb_enabled: "false"
kube_aws_ingress_controller_nlb_cross_zone: "true"
# sets the default LB type: "network" or "application" are valid choices
kube_aws_ingress_default_lb_type: "application"

# skipper ingress settings
skipper_ingress_target_average_utilization_cpu: "60"
skipper_ingress_target_average_utilization_memory: "80"
skipper_ingress_max_replicas: "180"
skipper_ingress_min_replicas: "3"
skipper_ingress_cpu: "1000m"
skipper_ingress_memory: "1Gi"
enable_dedicate_nodepool_skipper: "false"
skipper_suppress_route_update_logs: "true"
{{if eq .Cluster.Environment "e2e"}}
skipper_topology_spread_enabled: "true"
{{else}}
skipper_topology_spread_enabled: "false"
{{end}}

# skipper default filters
skipper_default_filters: 'enableAccessLog(4,5) -> lifo(2000,20000,"3s")'

# skipper backend timeout defaults
skipper_expect_continue_timeout_backend: "30s"
skipper_keepalive_backend: "30s"
skipper_max_idle_connection_backend: "0"
skipper_response_header_timeout_backend: "1m"
skipper_timeout_backend: "1m"
skipper_tls_timeout_backend: "1m"
skipper_close_idle_conns_period: "20s"

# skipper server timeout defaults
skipper_idle_timeout_server: "62s"
skipper_read_timeout_server: "5m"
skipper_write_timeout_server: "0"

# skipper startup settings
{{if eq .Cluster.Environment "production"}}
skipper_readiness_init_delay_seconds: 60
skipper_liveness_init_delay_seconds: 30
{{else}}
skipper_readiness_init_delay_seconds: 1
skipper_liveness_init_delay_seconds: 30
{{end}}
# skipper termination settings
skipper_termination_grace_period: "70"
skipper_wait_for_healthcheck_interval: "65s"

# skipper redis settings
enable_dedicate_nodepool_skipper_redis: "false"
skipper_redis_replicas: 2
skipper_redis_cpu: "100m"
skipper_redis_memory: "512Mi"
skipper_redis_dial_timeout: "25ms"
skipper_redis_pool_timeout: "250ms"
skipper_redis_read_timeout: "25ms"
skipper_redis_write_timeout: "25ms"

# skipper api GW features
enable_apimonitoring: "true"                       # TODO(sszuecs): cleanup candidate to reduce amount of branches in deployment


# Enable the kube-metrics-adapter time-based metrics.
enable_scaling_schedule_metrics: "true"

# skipper east-west feature
# enable_skipper_eastwest is the legacy feature gate for the automatic
# ingress.cluster.local addresses created by skipper.
# enable_skipper_eastwest_dns only enables DNS and assumes users define the
# ingress.cluster.local names explicitly on ingress/routegroup/stacksets
enable_skipper_eastwest_dns: "true"
enable_skipper_eastwest: "false"
enable_skipper_eastwest_range: "true"

# enable temporay logging of ingress.cluster.local names
# used to find services for which it's being used.
skipper_eastwest_dns_log_enabled: "false"

# skipper tcp lifo
# See: https://opensource.zalando.com/skipper/operation/operation/#tcp-lifo
skipper_enable_tcp_queue: "true"                    # TODO(sszuecs): cleanup candidate to reduce amount of branches in deployment
skipper_expected_bytes_per_request: "51200"
skipper_max_tcp_listener_concurrency: "-1"
skipper_max_tcp_listener_queue: "-1"

# opentracing
skipper_ingress_opentracing_excluded_proxy_tags: "skipper.route"
skipper_ingress_opentracing_backend_name_tag: "true"
# lightstep
skipper_ingress_tracing_buffer: "32768"
skipper_ingress_lightstep_grpc_max_msg_size: 16384000
skipper_ingress_lightstep_min_period: "500ms"
skipper_ingress_lightstep_max_period: "2500ms"
skipper_ingress_lightstep_max_log_key_len: 20
skipper_ingress_lightstep_max_log_value_len: 128
skipper_ingress_lightstep_max_logs_per_span: 20
skipper_ingress_lightstep_propagators: "lightstep"
# set to "log-events" to enable
skipper_ingress_lightstep_log_events: ""
lightstep_token: ""
tracing_collector_host: "tracing.stups.zalan.do"

# Skipper new metrics
# https://github.com/zalando/skipper/pull/1755
# skipper_host_counter sets the flag -serve-host-counter. It generates a
# new metric called skipper_serve_host_count. It will be used as
# replacement for the automatically generated counter of the
# skipper_serve_host_duration_seconds_count metric.
skipper_serve_host_counter: "true"
# skipper_serve_method_metric sets the flag -serve-method-metric. It
# defines if the http method is included in the dimension
# of the skipper_serve_host_duration_seconds_bucket metric.
skipper_serve_method_metric: "false"
# skipper_serve_status_code_metric sets the flag -serve-status-code-metric. It
# defines if the http response status code is included in the dimension
# of the skipper_serve_host_duration_seconds_bucket metric.
skipper_serve_status_code_metric: "false"

# disabled|provisioned|enabled routegroup validation ( skipper webhook )
# can be one of disabled|provisioned|enabled
routegroups_validation: "enabled"

# enable hostnames with port in host definition
skipper_routegroup_enable_hostport: "false"

# tokeninfo
skipper_ingress_tokeninfo_cpu: "1000m"
skipper_ingress_tokeninfo_memory: "512Mi"
{{if eq .Cluster.Environment "production"}}
tokeninfo_url: "http://127.0.0.1:9021/oauth2/tokeninfo"
# production|bridge|disabled
skipper_local_tokeninfo: "production"
{{else}}
tokeninfo_url: "" # can be set when local tokeninfo is disabled
# production|bridge|disabled
skipper_local_tokeninfo: "bridge"
{{end}}

# oauth2 UI login - grant flow
{{if eq .Cluster.Environment "e2e"}}
skipper_oauth2_ui_login: "false"
skipper_ingress_encryption_key: ""
{{else}}
skipper_oauth2_ui_login: "true"
{{end}}

# Skipper Time based scaling
#
# This section contains the config items related to time based scaling
# for skipper
skipper_time_based_scaling_check_id: ""
skipper_time_based_scaling_target: "1"

# Image Policy Webhook
{{if eq .Cluster.Environment "production"}}
image_policy: "trusted"
{{else}}
image_policy: "dev"
{{end}}

# cadvisor settings
cadvisor_cpu: "150m"
cadvisor_memory: "150Mi"

# node exporter settings
node_exporter_cpu: "20m"
node_exporter_memory: "75Mi"

# kube-proxy settings
kube_proxy_cpu: "50m"
kube_proxy_memory: "200Mi"

# flannel settings
flannel_cpu: "25m"
flannel_memory: "100Mi"

# static egress controller settings
static_egress_controller_enabled: "true"

# journald reader settings
journald_reader_enabled: "true"
journald_reader_cpu: "1m"
journald_reader_memory: "30Mi"

# Logging settings
logging_s3_bucket: "zalando-logging-{{.InfrastructureAccount | getAWSAccountID}}-{{.Region}}"
scalyr_team_token: ""
log_destination_infra: "scalyr/stups"
log_destination_both: "scalyr/main+stups"
log_destination_local: "scalyr/main"

vpa_cpu: "200m"
vpa_mem: "500Mi"

prometheus_cpu: "1000m"
prometheus_mem: "4Gi"
prometheus_mem_min: "2Gi"
prometheus_cpu_min: "0"
prometheus_tsdb_retention_size: "disabled"
prometheus_csi_ebs: "false"

# Upstream defaults are too aggressive:
# https://prometheus.io/docs/prometheus/latest/configuration/configuration/#remote_write
prometheus_remote_write: "disabled"
# Maximum time a sample will wait in buffer.
prometheus_remote_batch_send_deadline: "30s"
# Initial retry delay. Gets doubled for every retry.
prometheus_remote_min_backoff: "3s"
# Maximum retry delay.
prometheus_remote_max_backoff: "10s"

metrics_service_cpu: "100m"
metrics_service_mem: "200Mi"
metrics_service_mem_max: "4Gi"

kube_aws_iam_controller_cpu: "5m"
kube_aws_iam_controller_mem: "50Mi"
kube_aws_iam_controller_mem_max: "1Gi"

kube_state_metrics_cpu: "100m"
kube_state_metrics_mem: "200Mi"
kube_state_metrics_mem_max: "4Gi"
kube_state_metrics_mem_min: "120Mi"

kubernetes_lifecycle_metrics_mem_max: "4Gi"
kubernetes_lifecycle_metrics_mem_min: "120Mi"

kube_node_ready_controller_cpu: "50m"
kube_node_ready_controller_memory: "200Mi"

# Kubernetes Downscaler (for non-production clusters)
{{if eq .Cluster.Environment "test"}}
downscaler_default_uptime: "Mon-Fri 07:30-20:30 Europe/Berlin"
downscaler_default_downtime: "never"
downscaler_enabled: "true"
{{else if eq .Cluster.Environment "e2e"}}
downscaler_default_uptime: "always"
downscaler_default_downtime: "never"
downscaler_enabled: "true"
{{else}}
downscaler_default_uptime: "always"
downscaler_default_downtime: "never"
downscaler_enabled: "false"
{{end}}

# HPA settings (defaults from https://kubernetes.io/docs/reference/command-line-tools-reference/kube-controller-manager/)
horizontal_pod_autoscaler_sync_period: "30s"
horizontal_pod_autoscaler_tolerance: "0.1"
horizontal_pod_downscale_stabilization: "5m0s"

# Cluster update settings
{{if eq .Cluster.Environment "production"}}
drain_grace_period: "6h"
drain_min_pod_lifetime: "72h"
drain_min_healthy_sibling_lifetime: "1h"
drain_min_unhealthy_sibling_lifetime: "6h"
drain_force_evict_interval: "5m"
node_update_prepare_replacement_node: "true"
{{else}}
drain_grace_period: "2h"
drain_min_pod_lifetime: "8h"
drain_min_healthy_sibling_lifetime: "1h"
drain_min_unhealthy_sibling_lifetime: "1h"
drain_force_evict_interval: "5m"
node_update_prepare_replacement_node: "false" # don't wait for a replacement instance for on-demand pools in test clusters
{{end}}
# add NoSchedule taints to nodes being replaced
decommission_node_no_schedule_taint: "true"

# Teapot admission controller
teapot_admission_controller_default_cpu_request: "25m"
teapot_admission_controller_default_memory_request: "100Mi"
teapot_admission_controller_process_resources: "true"
teapot_admission_controller_application_min_creation_time: "2019-06-03T12:00:00Z"
teapot_admission_controller_ndots: "2"
teapot_admission_controller_inject_environment_variables: "true"
teapot_admission_controller_deployment_default_max_surge: "5%"
teapot_admission_controller_deployment_default_max_unavailable: "1"
teapot_admission_controller_inject_aws_waiter: "true"
teapot_admission_controller_parent_resource_hash: "true"

## Defaults are set per-cluster
teapot_admission_controller_check_daemonset_resources: "true"
teapot_admission_controller_daemonset_reserved_cpu: "8"
teapot_admission_controller_daemonset_reserved_memory: "64Gi"

{{if eq .Cluster.Environment "production"}}
teapot_admission_controller_validate_application_label: "true"
teapot_admission_controller_validate_base_images: "true"
teapot_admission_controller_validate_pod_template_resources: "true"
teapot_admission_controller_preemption_enabled: "true"
teapot_admission_controller_postgresql_delete_protection_enabled: "true"
teapot_admission_controller_namespace_delete_protection_enabled: "true"
{{else if eq .Cluster.Environment "e2e"}}
teapot_admission_controller_validate_application_label: "false"
teapot_admission_controller_validate_base_images: "false"
teapot_admission_controller_validate_pod_template_resources: "false"
teapot_admission_controller_preemption_enabled: "true"
teapot_admission_controller_postgresql_delete_protection_enabled: "false"
teapot_admission_controller_namespace_delete_protection_enabled: "false"
{{else}}
teapot_admission_controller_validate_application_label: "false"
teapot_admission_controller_validate_base_images: "false"
teapot_admission_controller_validate_pod_template_resources: "true"
teapot_admission_controller_preemption_enabled: "false"
teapot_admission_controller_postgresql_delete_protection_enabled: "false"
teapot_admission_controller_namespace_delete_protection_enabled: "false"
{{end}}

{{if eq .Cluster.Environment "e2e"}}
teapot_admission_controller_ignore_namespaces: "^kube-system|((downward-api|kubectl|projected|statefulset|pod-network|scope-selectors|resourcequota|limitrange)-.*)$"
teapot_admission_controller_crd_ensure_no_resources_on_delete: "false"
{{else}}
teapot_admission_controller_ignore_namespaces: "^kube-system$"
teapot_admission_controller_crd_ensure_no_resources_on_delete: "true"
{{end}}

# Enable kube-node-ready-controller and node-not-ready taint
teapot_admission_controller_node_not_ready_taint: "true"

# Some third-party controllers use API groups that look like they belong to Kubernetes resources. Explicitly allow them anyway.
teapot_admission_controller_crd_role_provisioning_allowed_api_groups: "flink.k8s.io"

teapot_admission_controller_topology_spread: optin

# Supported providers: 'zalando' or 'spotio'
teapot_admission_controller_node_lifecycle_provider: "zalando"

# Enable and configure runtime-policy annotation
{{if eq .Cluster.Environment "production"}}
teapot_admission_controller_runtime_policy_enabled: "false"
teapot_admission_controller_runtime_policy_default: "require-on-demand"
{{else}}
teapot_admission_controller_runtime_policy_enabled: "true"
teapot_admission_controller_runtime_policy_default: "allow-spot"
{{end}}
# Enforce a certain policy (<empty>|allow-spot|require-on-demand) for a cluster,
# leave empty for falling back to the default.
teapot_admission_controller_runtime_policy_enforced: ""
# Enable hard spot assignment. Only relevant when node_lifecycle_provider=zalando
teapot_admission_controller_runtime_policy_spot_hard_assignment: "false"

# Enable and configure prevent scale down annotation
teapot_admission_controller_prevent_scale_down_enabled: "true"
{{if eq .Cluster.Environment "production"}}
teapot_admission_controller_prevent_scale_down_allowed: "true"
{{else}}
teapot_admission_controller_prevent_scale_down_allowed: "false"
{{end}}

# etcd cluster
{{if eq .Cluster.Environment "production"}}
etcd_instance_count: "5"
{{else}}
etcd_instance_count: "3"
{{end}}

etcd_scalyr_key: ""
dynamodb_service_link_enabled: "false"

cluster_dns: "coredns"
coredns_log_svc_names: "true"
# max concurrency for upstream (AWS VPC) DNS server
#
# AWS VPC DNS server has a limit of 1024 qps before packets are dropped.
# This setting is tuned to allow a buffer compared to the normal DNS QPS in our
# clusters and prevent CoreDNS from running out of memory in case of spikes.
coredns_max_upstream_concurrency: 2000 # 0 means there is no concurrency limits


# Kubernetes on Ubuntu AMI to use
# note this configuration uses the [amiID][0] function. It returns the
# AMI id given the image name and the Image AWS account owner.
#
# [0]: https://github.com/zalando-incubator/cluster-lifecycle-manager/blob/8a9bd1cb2d094038a9e23e646421f8146b48886a/provisioner/template.go#L116
kuberuntu_image_v1_19: {{ amiID "zalando-ubuntu-kubernetes-production-v1.19.10-master-161" "861068367966"}}
kuberuntu_image_v1_20: {{ amiID "zalando-ubuntu-kubernetes-production-v1.20.8-master-167" "861068367966"}}

# Feature toggle for auditing events
audit_pod_events: "true"
{{if eq .Cluster.Environment "production"}}
audittrail_url: "https://audittrail.cloud.zalando.com"
{{else}}
audittrail_url: ""
{{end}}
audittrail_root_account_role: ""

# CIDR configuration for nodes and pods
# Changing this will change the number of nodes and pods we can schedule in the
# cluster: https://cloud.google.com/kubernetes-engine/docs/how-to/flexible-pod-cidr
{{if eq .Cluster.Environment "production"}}
node_cidr_mask_size: "25"
{{else}}
node_cidr_mask_size: "24"
{{end}}
# How many nodes to keep reserved (e.g. to allow for increasing the node_cidr_mask_size).
# Note that this only affects CA settings, someone can still scale up the ASGs manually.
reserved_nodes: "5"

# maximum number of PIDs allowed to be allocated per pod
pod_max_pids: "4096"

# the cpu management policy which should be used by the kubelet
cpu_manager_policy: "none"

# sysctl names allowed to be used in security policies, comma-separated
allowed_unsafe_sysctls: "net.ipv4.tcp_keepalive_time,net.ipv4.tcp_keepalive_intvl,net.ipv4.tcp_keepalive_probes,net.ipv4.tcp_syn_retries,net.ipv4.tcp_retries2"

# enable CSIMigration feature flag
enable_csi_migration: "false"

# pull images in parallel
serialize_image_pulls: "false"

# defines the rollout status of the NLB for the API server. The options are:
#
#   disabled:    no NLB will be provisioned
#   provisioned: NLB will be provisioned but not hooked up to the ASG
#   hooked:      NLB will be provisioned and hooked up to the ASG but DNS still points to the ELB
#   active:      NLB will be fully functional and DNS points to the NLB
#   promoted:    NLB will be fully functional and ELB will be unhooked
#   exclusive:   NLB will be fully functional and ELB will be removed
#
apiserver_nlb: "exclusive"

# when set to true, service account tokens can be used from outside the cluster
allow_external_service_accounts: "false"
# issue service account tokens with expiration time.
rotate_service_account_tokens: "false"

# enable auditlogging for read access such that we can identified clients using
# the default service account to read from the API server.
{{ if eq .Cluster.Environment "test" }}
auditlog_read_access: "true"
{{ else }}
auditlog_read_access: "false"
{{ end }}

# allow ssh access for internal VPC IPs only
ssh_vpc_only: "false"

# configure custom dns zone
custom_dns_zone: "" # zone name e.g. example.org
custom_dns_zone_nameservers: "" # space seperated list of nameserver IP addresses

# prefix prepended to ownership TXT records for external-dns
external_dns_ownership_prefix: ""
# domains that should be ignored by ExternalDNS
external_dns_excluded_domains: cluster.local

# select which cache to use for Cluster DNS: unbound or dnsmasq.
dns_cache: "dnsmasq"

expirimental_dns_unbound_liveness_probe: "true"

# DNS container resources
dns_dnsmasq_cpu: "100m"
dns_dnsmasq_mem: "50Mi"
dns_dnsmasq_sidecar_cpu: "10m"
dns_dnsmasq_sidecar_mem: "45Mi"
dns_unbound_cpu: "100m"
dns_unbound_mem: "50Mi"
dns_unbound_telemetry_cpu: "10m"
dns_unbound_telemetry_mem: "45Mi"
dns_coredns_cpu: "50m"
dns_coredns_mem: "100Mi"

# special roles for test/pet clusters
{{if eq .Cluster.Environment "e2e"}}
collaborator_administrator_access: "true"
{{else}}
collaborator_administrator_access: "false"
{{end}}

# enable legacy serviceaccounts for smooth RBAC migration
enable_operator_sa: "false"
enable_default_sa: "false"

# virtual memory configuration
vm_dirty_background_bytes: "67108864"
vm_dirty_bytes: "134217728"

# enable kube-proxy to use endpoint slice
enable_endpointsliceproxying: "true"

# Enable FeatureGate HPAScaleToZero
enable_hpa_scale_to_zero: "true"
# Enable FeatureGate HPAContainerMetrics
enable_hpa_container_metrics: "true"

# Enable FeatureGate EphemeralContainers (Alpha)
# https://kubernetes.io/docs/tasks/debug-application-cluster/debug-running-pod/
enable_ephemeral_containers: "false"

# enable encryption of secrets in etcd
# this flag can be switched between true and false
# to ensure all secrets are encrypted/decrypted all secrets need to be rewritten after masters have been rolled
enable_encryption: "true"

# Enable the feature gate GenericEphemeralVolume
# https://kubernetes.io/docs/concepts/storage/ephemeral-volumes/#generic-ephemeral-volumes
enable_generic_ephemeral_volume: "false"

# Enable the feature gate SetHostnameAsFQDN
# https://v1-19.docs.kubernetes.io/docs/concepts/services-networking/dns-pod-service/#pod-sethostnameasfqdn-field
enable_hostname_as_fqdn: "false"

# default ttl for kube janitor for resources build from PRs in namespaces matching .*-pr-.*
kube_janitor_default_pr_ttl: "1w"  # 1 week
# opt-in deletion of unused PVCs
kube_janitor_default_unused_pvc_ttl: "forever"

# deletes all resources in the cluster that rely on a vpc
# necessary to change the VPC subnet of a cluster
delete_vpc_resources: "false"
# replacement strategy used for default on-demand worker pool
on_demand_worker_replacement_strategy: none

# SpotAllocationStrategy for pools
spot_allocation_strategy: "capacity-optimized"

# Stackset controller
stackset_controller_sync_interval: "10s"
stackset_controller_mem_min: "120Mi"
stackset_controller_mem_max: "4Gi"

# EBS settings for the root volume
ebs_master_root_volume_size: "50"
ebs_root_volume_size: "50"
ebs_root_volume_delete_on_termination: "true"

# Priority class used for critical system pods
system_priority_class: "cluster-critical-nonpreempting"

# spot.io Ocean configuration.
#
# Default configuration per ocean, can be configured on individual node pools.
spotio_ocean_spot_percentage: "100"
spotio_spot_percentage: "100" # per node pool setting
spotio_ocean_fallback_to_ondemand: "true"
spotio_ocean_utilize_reserved_instances: "false"

# configuration for spot.io controller
spotio_ocean_controller_cpu: "50m"
spotio_ocean_controller_memory: "512Mi"

# configuration for the PDB controller
{{if eq .Cluster.Environment "test" }}
pdb_controller_non_ready_ttl: "1h"
{{else}}
pdb_controller_non_ready_ttl: ""
{{end}}
pdb_controller_max_unavailable: "1%"

# Log Kubernetes events to Scalyr
kubernetes_event_logger_enabled: "true"

# enable/disable routegroup support for stackset
stackset_routegroup_support_enabled: "true"
# The ttl before an ingress source is deleted when replaced with another
# one.
# E.g. switching from RouteGroup to Ingress or vice versa.
stackset_ingress_source_switch_ttl: "5m"

# Enable/Disable profiling for Kubernetes components
enable_control_plane_profiling: "false"

okta_auth_enabled: "false"
okta_auth_issuer_url: ""
okta_auth_client_id: "kubernetes.cluster.{{.Cluster.Alias}}"

# Deploy
# This session contains config items to enable and disable the the
# permission for the Role {{.Cluster.LocalID}}-deployment. It allows
# CDP to deploy resources of the specified types.
deploy_allow_lakeformation: "false"
deploy_allow_ram: "false"

experimental_nlb_alpn_h2_enabled: "true"

<<<<<<< HEAD
# Enable/Disable ExecProbeTimeout (default in v1.20)
# Can be disabled in case some workloads depends on the old behavior.
exec_probe_timeout_enabled: "true"
=======
# Settings for the deployment service
deployment_service_api_role_arn: ""
{{ if eq .Cluster.Environment "e2e" }}
deployment_service_enabled: "true"
{{ else }}
deployment_service_enabled: "false"
{{ end }}
>>>>>>> 4b1391b6
<|MERGE_RESOLUTION|>--- conflicted
+++ resolved
@@ -604,16 +604,14 @@
 
 experimental_nlb_alpn_h2_enabled: "true"
 
-<<<<<<< HEAD
 # Enable/Disable ExecProbeTimeout (default in v1.20)
 # Can be disabled in case some workloads depends on the old behavior.
 exec_probe_timeout_enabled: "true"
-=======
+
 # Settings for the deployment service
 deployment_service_api_role_arn: ""
 {{ if eq .Cluster.Environment "e2e" }}
 deployment_service_enabled: "true"
 {{ else }}
 deployment_service_enabled: "false"
-{{ end }}
->>>>>>> 4b1391b6
+{{ end }}