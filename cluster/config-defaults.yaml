--- conflicted
+++ resolved
@@ -837,13 +837,8 @@
 network_monitoring_check_interval: "1m"
 network_monitoring_separate_prometheus: "false"
 
-<<<<<<< HEAD
-# specify if control plane nodes should rely on ASG Lifecycle Hook or not
-control_plane_asg_lifecycle_hook: "true"
-=======
 # Percent of master node instance memory to allocate to the kube-apiserver
 # container. If this value is non-zero it will set the memory limit for the
 # kube-apiserver container in the kube-apiserver pod.
 # Must be a whole number between 0-100.
-apiserver_memory_limit_percent: "80"
->>>>>>> 6af561fa
+apiserver_memory_limit_percent: "80"