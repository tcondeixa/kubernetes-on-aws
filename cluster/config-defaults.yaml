# Autoscaling settings
autoscaling_scale_down_enabled: "true"
autoscaling_buffer_pools: "default-worker"
autoscaling_buffer_cpu_scale: "1"
autoscaling_buffer_memory_scale: "0.85"
autoscaling_buffer_cpu_reserved: "1250m"
autoscaling_buffer_memory_reserved: "3Gi"
autoscaling_buffer_pods: "0"
cluster_autoscaler_cpu: "100m"
cluster_autoscaler_memory: "300Mi"

# defines which expander the autoscaler should use
cluster_autoscaler_expander: highest-priority

# ALB config created by kube-aws-ingress-controller
kube_aws_ingress_controller_ssl_policy: "ELBSecurityPolicy-TLS-1-2-2017-01"
kube_aws_ingress_controller_idle_timeout: "1m"
# allow using NLBs for ingress
# This opens port 9999 (skipper-ingress) on all worker nodes.
kube_aws_ingress_controller_nlb_enabled: "false"
kube_aws_ingress_controller_nlb_cross_zone: "true"

# skipper ingress settings
skipper_ingress_target_average_utilization_cpu: "60"
skipper_ingress_target_average_utilization_memory: "80"
skipper_ingress_max_replicas: "30"
skipper_ingress_min_replicas: "3"
skipper_ingress_cpu: "1000m"
skipper_ingress_memory: "1Gi"
skipper_ingress_tracing_buffer: "8192"
enable_dedicate_nodepool_skipper: "false"

# skipper default filters
skipper_default_filters: 'enableAccessLog(4,5) -> lifo(2000,20000,"3s")'

# skipper backend timeout defaults
skipper_expect_continue_timeout_backend: "30s"
skipper_keepalive_backend: "30s"
skipper_max_idle_connection_backend: "0"
skipper_response_header_timeout_backend: "1m"
skipper_timeout_backend: "1m"
skipper_tls_timeout_backend: "1m"
skipper_close_idle_conns_period: "20s"

# skipper server timeout defaults
skipper_idle_timeout_server: "62s"
skipper_read_timeout_server: "5m"
skipper_write_timeout_server: "60s"

# skipper api GW features
enable_apimonitoring: "true"
skipper_clusterratelimit: "true"
{{if eq .Environment "production"}}
enable_skipper_eastwest: "false"
{{else}}
enable_skipper_eastwest: "true"
{{end}}

# skipper tcp lifo
# See: https://opensource.zalando.com/skipper/operation/operation/#tcp-lifo
skipper_enable_tcp_queue: "true"
skipper_expected_bytes_per_request: "51200"
skipper_max_tcp_listener_concurrency: "-1"
skipper_max_tcp_listener_queue: "-1"

# opentracing
skipper_ingress_opentracing_excluded_proxy_tags: "skipper.route"
# lightstep
skipper_ingress_lightstep_grpc_max_msg_size: 16384000
skipper_ingress_lightstep_min_period: "500ms"
skipper_ingress_lightstep_max_period: "2500ms"
# set to "log-events" to enable
skipper_ingress_lightstep_log_events: ""
lightstep_token: ""

# tokeninfo
skipper_ingress_tokeninfo_cpu: "1000m"
skipper_ingress_tokeninfo_memory: "512Mi"
{{if eq .Environment "production"}}
tokeninfo_url: "https://info.services.auth.zalando.com/oauth2/tokeninfo"
opendid_provider_cfg_url: "https://planb-provider.greendale-questionmark.zalan.do/.well-known/openid-configuration"
openid_issuer: "https://identity.zalando.com"
{{else}}
tokeninfo_url: "https://sandbox-tokeninfo-bridge.stups.zalan.do/oauth2/tokeninfo"
opendid_provider_cfg_url: "https://sandbox.identity.zalando.com/.well-known/openid-configuration"
openid_issuer: "https://sandbox.identity.zalando.com"
{{end}}

# Image Policy Webhook
{{if eq .Environment "production"}}
image_policy: "trusted"
{{else}}
image_policy: "dev"
{{end}}

# cadvisor settings
cadvisor_cpu: "150m"
cadvisor_memory: "150Mi"

# node exporter settings
node_exporter_cpu: "20m"
node_exporter_memory: "75Mi"

# Logging settings
logging_s3_bucket: "zalando-logging-{{.InfrastructureAccount | getAWSAccountID}}-{{.Region}}"
scalyr_team_token: ""

prometheus_cpu: "1000m"
prometheus_mem: "4Gi"
prometheus_mem_min: "2Gi"
prometheus_cpu_min: "0"
prometheus_remote_write: "disabled"
prometheus_tsdb_retention_size: "disabled"
prometheus_csi_ebs: "false"

metrics_service_cpu: "100m"
metrics_service_mem: "200Mi"
metrics_service_mem_max: "1Gi"

kube_aws_iam_controller_cpu: "5m"
kube_aws_iam_controller_mem: "50Mi"
kube_aws_iam_controller_mem_max: "1Gi"

kube_state_metrics_cpu: "100m"
kube_state_metrics_mem: "200Mi"
kube_state_metrics_mem_max: "1Gi"

# Kubernetes Downscaler (for non-production clusters)
{{if eq .Environment "test"}}
downscaler_default_uptime: "Mon-Fri 07:30-20:30 Europe/Berlin"
{{else}}
downscaler_default_uptime: "always"
{{end}}

# HPA settings (defaults from https://kubernetes.io/docs/reference/command-line-tools-reference/kube-controller-manager/)
horizontal_pod_autoscaler_downscale_delay: "5m0s"
horizontal_pod_autoscaler_sync_period: "30s"
horizontal_pod_autoscaler_tolerance: "0.1"
horizontal_pod_autoscaler_upscale_delay: "3m0s"

# Cluster update settings
{{if eq .Environment "production"}}
drain_grace_period: "6h"
drain_min_pod_lifetime: "72h"
drain_min_healthy_sibling_lifetime: "1h"
drain_min_unhealthy_sibling_lifetime: "6h"
drain_force_evict_interval: "5m"
node_update_prepare_replacement_node: "true"
{{else}}
drain_grace_period: "2h"
drain_min_pod_lifetime: "8h"
drain_min_healthy_sibling_lifetime: "1h"
drain_min_unhealthy_sibling_lifetime: "1h"
drain_force_evict_interval: "5m"
node_update_prepare_replacement_node: "false" # don't wait for a replacement instance for on-demand pools in test clusters
{{end}}

# Teapot admission controller
teapot_admission_controller_default_cpu_request: "25m"
teapot_admission_controller_default_memory_request: "100Mi"
teapot_admission_controller_process_resources: "true"
teapot_admission_controller_application_min_creation_time: "2019-06-03T12:00:00Z"
teapot_admission_controller_ndots: "2"
teapot_admission_controller_inject_environment_variables: "true"
teapot_admission_controller_deployment_default_max_surge: "5%"
teapot_admission_controller_deployment_default_max_unavailable: "1"
teapot_admission_controller_inject_aws_waiter: "true"

{{if eq .Environment "production"}}
teapot_admission_controller_validate_application_label: "true"
teapot_admission_controller_validate_pod_template_resources: "true"
{{else if eq .Environment "e2e"}}
teapot_admission_controller_validate_application_label: "false"
teapot_admission_controller_validate_pod_template_resources: "false"
{{else}}
teapot_admission_controller_validate_application_label: "false"
teapot_admission_controller_validate_pod_template_resources: "true"
{{end}}

{{if eq .Environment "e2e"}}
teapot_admission_controller_ignore_namespaces: "^kube-system|((downward-api|kubectl|projected|statefulset|pod-network|scope-selectors|resourcequota)-.*)$"
teapot_admission_controller_crd_ensure_no_resources_on_delete: "false"
{{else}}
teapot_admission_controller_ignore_namespaces: "^kube-system$"
teapot_admission_controller_crd_ensure_no_resources_on_delete: "true"
{{end}}


# etcd cluster
{{if eq .Environment "production"}}
etcd_instance_count: "5"
{{else}}
etcd_instance_count: "3"
{{end}}

etcd_scalyr_key: ""
dynamodb_service_link_enabled: "false"

cluster_dns: "coredns"
coredns_log_svc_names: "true"
coredns_max_upstream_concurrency: 0 #0 means there is not concurrency limits

kuberuntu_image_v1_16: {{ amiID "zalando-ubuntu-kubernetes-production-v1.16.8-master-96" "861068367966" }}
kuberuntu_image_v1_17: {{ amiID "zalando-ubuntu-kubernetes-production-v1.17.4-master-98" "861068367966" }}

# Feature toggle to allow gradual decommissioning of ingress-template-controller
enable_ingress_template_controller: "false"

# Feature toggle for auditing events
audit_pod_events: "true"
{{if eq .Environment "production"}}
audittrail_url: "https://audittrail.cloud.zalando.com"
{{else}}
audittrail_url: ""
{{end}}
audittrail_root_account_role: ""

# CIDR configuration for nodes and pods
# Changing this will change the number of nodes and pods we can schedule in the
# cluster: https://cloud.google.com/kubernetes-engine/docs/how-to/flexible-pod-cidr
{{if eq .Environment "production"}}
node_cidr_mask_size: "25"
{{else}}
node_cidr_mask_size: "24"
{{end}}
# How many nodes to keep reserved (e.g. to allow for increasing the node_cidr_mask_size).
# Note that this only affects CA settings, someone can still scale up the ASGs manually.
reserved_nodes: "5"

# maximum number of PIDs allowed to be allocated per pod
pod_max_pids: "4096"

# the cpu management policy which should be used by the kubelet
cpu_manager_policy: "none"

# enable CSIMigration feature flag
<<<<<<< HEAD
enable_csi_migration: "true"
=======
enable_csi_migration: "false"
>>>>>>> cbd5f2e9

# when set to true, routes external traffic to the apiserver through a skipper sidecar
apiserver_proxy: "true"
# when set to true, service account tokens can be used from outside the cluster
# requires apiserver_proxy to be set to "true"
allow_external_service_accounts: "false"
# issue service account tokens with expiration time.
rotate_service_account_tokens: "false"

# enable auditlogging for read access such that we can identified clients using
# the default service account to read from the API server.
{{ if eq .Cluster.Environment "test" }}
auditlog_read_access: "true"
{{ else }}
auditlog_read_access: "false"
{{ end }}

# enable automatic injection of OIDC-based AWS API access
teapot_admission_controller_service_account_iam: "false"
# use kube-aws-iam-controller for kube-system components
kube_aws_iam_controller_kube_system_enable: "true"

# allow ssh access for internal VPC IPs only
ssh_vpc_only: "false"

# configure custom dns zone
custom_dns_zone: "" # zone name e.g. example.org
custom_dns_zone_nameservers: "" # space seperated list of nameserver IP addresses

# prefix prepended to ownership TXT records for external-dns
external_dns_ownership_prefix: ""

# DNS container resources
dns_dnsmasq_cpu: "100m"
dns_dnsmasq_mem: "50Mi"
dns_dnsmasq_sidecar_cpu: "10m"
dns_dnsmasq_sidecar_mem: "45Mi"
dns_coredns_cpu: "50m"
dns_coredns_mem: "100Mi"

# special roles for test/pet clusters
{{if eq .Cluster.Environment "e2e"}}
collaborator_administrator_access: "true"
{{else}}
collaborator_administrator_access: "false"
{{end}}

# enable legacy serviceaccounts for smooth RBAC migration
enable_operator_sa: "false"
enable_default_sa: "false"
enable_cdp_sa: "false"

# virtual memory configuration
vm_dirty_background_bytes: "67108864"
vm_dirty_bytes: "134217728"

# Enable FeatureGate EndpointSlice
enable_endpointslice: "false"

# Enable FeatureGate HPAScaleToZero
enable_hpa_scale_to_zero: "true"

# setup supporting components to enable encryption
# this flag must only be switched from true to false when enable_encryption is false and all secrets were decrypted
{{if eq .Environment "test"}}
support_encryption: "true"
{{else}}
support_encryption: "false"
{{end}}
# enable encryption of secrets in etcd, requires support_encryption: true
# this flag can be switched between true and false as long as support_encryption is true
# to ensure all secrets are encrypted/decrypted all secrets need to be rewritten
{{if eq .Environment "test"}}
enable_encryption: "true"
{{else}}
enable_encryption: "false"
{{end}}

# default ttl for kube janitor for resources build from PRs in namespaces matching .*-pr-.*
kube_janitor_default_pr_ttl: "1w"  # 1 week
# opt-in deletion of unused PVCs
kube_janitor_default_unused_pvc_ttl: "forever"

# deletes all resources in the cluster that rely on a vpc
# necessary to change the VPC subnet of a cluster
delete_vpc_resources: "false"
# replacement strategy used for default on-demand worker pool
{{if eq .Environment "production"}}
on_demand_worker_replacement_strategy: prepare-replacement
{{else}}
on_demand_worker_replacement_strategy: none
{{end}}<|MERGE_RESOLUTION|>--- conflicted
+++ resolved
@@ -234,11 +234,7 @@
 cpu_manager_policy: "none"
 
 # enable CSIMigration feature flag
-<<<<<<< HEAD
-enable_csi_migration: "true"
-=======
 enable_csi_migration: "false"
->>>>>>> cbd5f2e9
 
 # when set to true, routes external traffic to the apiserver through a skipper sidecar
 apiserver_proxy: "true"
