# Autoscaling settings
autoscaling_scale_down_enabled: "true"
autoscaling_buffer_cpu: "1m"
autoscaling_buffer_memory: "10Mi"
autoscaling_buffer_pods: "1"
cluster_autoscaler_cpu: "100m"
cluster_autoscaler_memory: "300Mi"
autoscaling_utilization_threshold: "1.0"
autoscaling_max_empty_bulk_delete: "10"
autoscaling_scale_down_unneeded_time: "2m"
autoscaling_unremovable_node_recheck_timeout: "5m"
# configure the log level for the autoscaler. Setting this to 4 gives enough
# verbosity to understand why a certain node pool is not picked for scheduling a
# pod.
autoscaling_autoscaler_log_level: "1"

# How long to wait for pod eviction when scaling down.
{{if eq .Cluster.Environment "production"}}
cluster_autoscaler_max_pod_eviction_time: "1h"
{{else}}
cluster_autoscaler_max_pod_eviction_time: "3h"
{{end}}

# Override terminationGracePeriodSeconds when evicting pods for scale down, if the pods' value is higher than this one
cluster_autoscaler_max_graceful_termination_sec: "1209600" # 2 weeks

# Prevent CA lock-ups caused by large amounts of pending pods. Can be disabled completely by setting to 0.
cluster_autoscaler_max_usnchedulable_pods_considered: "1000"

# karpenter settings
karpenter_controller_cpu: "170m"
karpenter_controller_memory: "250Mi"
# set log level of karpenter: error|debug
karpenter_log_level: "error"

# ALB config created by kube-aws-ingress-controller
kube_aws_ingress_controller_ssl_policy: "ELBSecurityPolicy-TLS-1-2-2017-01"
kube_aws_ingress_controller_idle_timeout: "1m"
kube_aws_ingress_controller_deregistration_delay_timeout: "10s"
kube_aws_ingress_controller_ingress_version: "v1"
# allow using NLBs for ingress
# This opens skipper-ingress ports 9998 and 9999 on all worker nodes
kube_aws_ingress_controller_nlb_enabled: "true"
kube_aws_ingress_controller_nlb_cross_zone: "true"
kube_aws_ingress_controller_cert_polling_interval: "2m"
# sets the default LB type: "network" or "application" are valid choices (overwritten by nlb_switch)
kube_aws_ingress_default_lb_type: "application"

# ALB to NLB switch
# "pre":
# - kube-ingress-aws-controller will configure NLB to forward HTTPS requests
#   to skipper-ingress on port 9999 and HTTP requests to port 9998
# - skipper-ingress on port 9999 will add X-Forwarded-For=<client IP> and X-Forwarded-Proto=https headers to requests from NLB
# - skipper-ingress on port 9998 will reply with 308 Permanent Redirect to https
#
# "exec": same as "pre" and kube-ingress-aws-controller will default to NLB
# after removing it you need to set kube_aws_ingress_default_lb_type: "network" above and cleanup skipper and ingress-ctl deployment.yaml
nlb_switch: "exec"

# skipper ingress settings
skipper_ingress_target_average_utilization_cpu: "60"
skipper_ingress_target_average_utilization_memory: "80"
skipper_ingress_hpa_scale_down_wait: "600"
skipper_ingress_hpa_scale_up_max_perc: "100"
{{if eq .Cluster.Environment "production"}}
skipper_ingress_min_replicas: "3"
skipper_ingress_max_replicas: "300"
{{else}}
skipper_ingress_min_replicas: "2"
skipper_ingress_max_replicas: "50"
{{end}}
skipper_ingress_cpu: "1000m"
skipper_ingress_memory: "1500Mi"

# Enables deployment of canary version
skipper_ingress_canary_enabled: "true"

# When set to true (and dedicated node pool for skipper is also true) the
# daemonset overhead will be subtracted from the cpu settings such
# that skipper will perfectly fit on the node.
{{if eq .Cluster.Environment "e2e"}}
skipper_ingress_binpack: "true"
{{else}}
skipper_ingress_binpack: "false"
{{end}}
# skipper node-pool
enable_dedicate_nodepool_skipper: "true"
{{if eq .Cluster.Environment "e2e"}}
skipper_attach_only_to_skipper_node_pool: "false"
skipper_topology_spread_enabled: "true"
{{else}}
skipper_attach_only_to_skipper_node_pool: "true"
skipper_topology_spread_enabled: "false"
{{end}}
skipper_suppress_route_update_logs: "true"

skipper_validate_query: "true"
skipper_validate_query_log: "false"

skipper_default_filters: 'disableAccessLog(2,3,404,429) -> fifo(2000,20,"1s")'
skipper_default_filters_append: 'stateBagToTag("auth-user", "client.uid")'
skipper_disabled_filters: "lua,static,bearerinjector"
skipper_edit_route_placeholders: ""
skipper_ingress_inline_routes: ""
skipper_ingress_refuse_payload: ""
skipper_endpointslices_enabled: "true"

skipper_compress_encodings: "gzip,deflate,br"

# skipper profiling settings, 0 keeps default, <0 disable, >0 enable with value
# https://pkg.go.dev/runtime@master#SetBlockProfileRate
# https://pkg.go.dev/runtime@master#SetMutexProfileFraction
skipper_block_profile_rate: 0
skipper_mutex_profile_fraction: 0
skipper_memory_profile_rate: 0

# skipper backend timeout defaults
skipper_expect_continue_timeout_backend: "30s"
skipper_keepalive_backend: "30s"
skipper_max_idle_connection_backend: "0"
skipper_response_header_timeout_backend: "1m"
skipper_timeout_backend: "1s"
skipper_tls_timeout_backend: "3s"
skipper_close_idle_conns_period: "20s"

# skipper server timeout defaults
skipper_read_timeout_server: "5m"
skipper_write_timeout_server: "0"

# skipper startup settings
{{if eq .Cluster.Environment "production"}}
skipper_readiness_init_delay_seconds: 60
skipper_liveness_init_delay_seconds: 30
{{else}}
skipper_readiness_init_delay_seconds: 1
skipper_liveness_init_delay_seconds: 30
{{end}}
# skipper termination settings
# (10s LB healthcheck interval) * (3 unhealthy threshold + margin of 1 interval)
skipper_wait_for_healthcheck_interval: "40s"
# (350s of fixed NLB connection idle timeout) + (margin of 2s)
skipper_idle_timeout_server: "352s"
# wait long enough for LB to detect unhealthy node and all connections become idle,
# i.e. skipper_wait_for_healthcheck_interval + skipper_idle_timeout_server
skipper_termination_grace_period: "392"

# skipper redis settings
enable_dedicate_nodepool_skipper_redis: "false"
# TODO: skipper_redis_replicas cleanup after merge
skipper_redis_replicas: 1
skipper_redis_cpu: "100m"
skipper_redis_memory: "512Mi"
skipper_redis_dial_timeout: "25ms"
skipper_redis_pool_timeout: "250ms"
skipper_redis_read_timeout: "25ms"
skipper_redis_write_timeout: "25ms"

skipper_ingress_redis_swarm_enabled: "true"
skipper_ingress_redis_target_average_utilization_cpu: "30"
skipper_ingress_redis_target_average_utilization_memory: "60"
skipper_ingress_redis_min_replicas: "1"
skipper_ingress_redis_max_replicas: "100"
skipper_ingress_redis_cluster_scaling_schedules: ""

skipper_cluster_ratelimit_max_group_shards: 1

# datadome poc
skipper_lua_scripts_enabled: ""
datadome_api_key: ""

#
# skipper routesrv settings
#
# skipper_routesrv_enabled is a three state switch:
# - "false" - routesrv deployment is removed, skipper uses own k8s dataclient
# - "pre" - routesrv is deployed, skipper uses own k8s dataclient
# - "exec" - routesrv is deployed, skipper uses routesrv
skipper_routesrv_enabled: "exec"
skipper_routesrv_memory: "1Gi"
{{if eq .Cluster.Environment "production"}}
skipper_routesrv_cpu: "1000m"
skipper_routesrv_min_replicas: 2
{{else}}
skipper_routesrv_cpu: "100m"
skipper_routesrv_min_replicas: 1
{{end}}

skipper_routesrv_node_affinity_enabled: "false"
skipper_routesrv_max_replicas: 10
skipper_routesrv_target_average_utilization_cpu: "80"
skipper_routesrv_target_average_utilization_memory: "80"
skipper_ingress_routesrv_scaling_schedules: ""
skipper_routesrv_log_level: "INFO"

# polarsignals - only enabled for testing teapot
polarsignals_enabled: "false"

# Kube-Metrics-Adapter
## Scheduled scaling metrics: ramp up/down over this period of time
kube_metrics_adapter_default_scaling_window: "10m"
## Scheduled scaling metrics: number of steps to scale. 5 allows at
## least 20% of change between each schedule and enough change to
## trigger the HPA.
kube_metrics_adapter_scaling_schedule_ramp_steps: "5"
## ZMON KairosDB URL
zmon_kairosdb_url: "https://data-service.zmon.zalan.do/kairosdb-proxy"
## Nakadi URL (for the stats API)
nakadi_url: ""

# skipper east-west feature - deprecated configuration
# enable_skipper_eastwest is the legacy feature gate for the automatic
# ingress.cluster.local addresses created by skipper.
# enable_skipper_eastwest_dns only enables DNS and assumes users define the
# ingress.cluster.local names explicitly on ingress/routegroup/stacksets
enable_skipper_eastwest_dns: "true"
enable_skipper_eastwest: "false"


# enable temporary logging of ingress.cluster.local names
# used to find services for which it's being used.
skipper_eastwest_dns_log_enabled: "false"

# if enabled adds port 8080 as svc port to eastwest svc
skipper_ingress_eastwest_additional_port: "false"

# skipper tcp lifo
# See: https://opensource.zalando.com/skipper/operation/operation/#tcp-lifo
skipper_enable_tcp_queue: "true"                    # TODO(sszuecs): cleanup candidate to reduce amount of branches in deployment
skipper_expected_bytes_per_request: "51200"
skipper_max_tcp_listener_concurrency: "-1"
skipper_max_tcp_listener_queue: "-1"

# opentracing
skipper_ingress_opentracing_excluded_proxy_tags: ""
skipper_ingress_opentracing_backend_name_tag: "true"
skipper_opentracing_disable_filter_spans: "true"
# lightstep
skipper_ingress_tracing_buffer: "32768"
skipper_ingress_lightstep_grpc_max_msg_size: 16384000
skipper_ingress_lightstep_min_period: "500ms"
skipper_ingress_lightstep_max_period: "2500ms"
skipper_ingress_lightstep_max_log_key_len: 20
skipper_ingress_lightstep_max_log_value_len: 128
skipper_ingress_lightstep_max_logs_per_span: 20
skipper_ingress_lightstep_propagators: "lightstep"
# set to "log-events" to enable
skipper_ingress_lightstep_log_events: ""
lightstep_token: ""
tracing_collector_host: "tracing.platform-infrastructure.zalan.do"

# skipper_serve_method_metric sets the flag -serve-method-metric. It
# defines if the http method is included in the dimension
# of the skipper_serve_host_duration_seconds_bucket metric.
skipper_serve_method_metric: "false"
# skipper_serve_status_code_metric sets the flag -serve-status-code-metric. It
# defines if the http response status code is included in the dimension
# of the skipper_serve_host_duration_seconds_bucket metric.
skipper_serve_status_code_metric: "false"

# disabled|provisioned|enabled routegroup validation via skipper webhook
# can be one of disabled|provisioned|enabled
routegroups_validation: "enabled"

# disabled|enabled ingress validation via skipper webhook
ingresses_validation: "enabled"

# tokeninfo
{{if eq .Cluster.Environment "production"}}
# production|bridge|disabled
skipper_local_tokeninfo: "production"
{{else}}
# production|bridge|disabled
skipper_local_tokeninfo: "bridge"
{{end}}

# tokeninfo cache
# integer, non-zero value enables tokeninfo cache and sets the maximum number of cached tokens
skipper_tokeninfo_cache_size: 1000
# duration, non-zero value limits the lifetime of a cached tokeninfo
skipper_tokeninfo_cache_ttl: "30s"

# oauth2 UI login - grant flow
{{if eq .Cluster.Environment "e2e"}}
skipper_oauth2_ui_login: "false"
skipper_ingress_encryption_key: ""
{{else}}
skipper_oauth2_ui_login: "true"
{{end}}

# Comma-separated list of tokeninfo keys to retain
skipper_oauth2_ui_login_tokeninfo_keys: ""

# ClusterScalingSchedules
# One or multiple cluster scaling schedules can be configured as a
# comma-separated list of <cluster schedule name>=<target value> pairs.
# E.g. to configure "schedule1" cluster schedule with a target value of 3 and "schedule2" with a target value of 5 set
# skipper_cluster_scaling_schedules: "schedule1=3,schedule2=5"
skipper_cluster_scaling_schedules: ""

# Skipper Ingress/RouteGroup backend traffic split algorithm: traffic-predicate or traffic-segment-predicate
skipper_ingress_backend_traffic_algorithm: "traffic-segment-predicate"

# TODO: after a while we can remove this and hardcode (2023-06-30)
skipper_ingress_default_lb_algorithm: "powerOfRandomNChoices"

skipper_ingress_disable_catchall_routes: "true"

# Set defaults values that would enable Open Policy Agent in a skipper filter
skipper_open_policy_agent_enabled: "false"
skipper_open_policy_agent_styra_token: ""

#
# FabricGateway controller config
#
# fabric_gateway_controller_mode:
#   - disabled: scales controller to zero replicas
#   - production: runs the controller
#
fabric_gateway_controller_mode: "disabled"
fabric_gateway_controller_version: "master-234"
fabric_gateway_controller_cpu: "50m"
fabric_gateway_controller_memory: "150Mi"
fabric_gateway_crd_v1_enabled: "false"
fabric_gateway_controller_allow_all_filters: "false"
fabric_gateway_controller_ssl_policy: ""
fabric_gateway_controller_log_level: "INFO"

# kube-api-server settings

# EventRateLimit admission plugin configuration
# Reference: https://kubernetes.io/docs/reference/access-authn-authz/admission-controllers/#eventratelimit
event_rate_limit_enable: "true"
event_rate_limit_config_qps: "500"
event_rate_limit_config_burst: "1000"

# cadvisor settings
cadvisor_cpu: "150m"
cadvisor_memory: "150Mi"
cadvisor_profiling_enabled: "false"
cadvisor_enabled: "true"

# settings for enabling the kubelet-summary-metrics proxy and prometheus metric
# collection.
kubelet_summary_metrics_enabled: "true"
kubelet_summary_metrics_cpu: "100m"
kubelet_summary_metrics_memory: "512Mi"
kubelet_summary_metrics_hpa_max_replicas: "10"
kubelet_summary_metrics_hpa_cpu_target: "80"
kubelet_summary_metrics_hpa_memory_target: "80"

# enable collection of cadvisor metrics from the kubelet cadvisor endpoint.
kubelet_cadvisor_enabled: "true"

# node exporter settings
node_exporter_cpu: "20m"
node_exporter_memory: "75Mi"
node_exporter_experimental_metrics: "false"

# kube-proxy settings
kube_proxy_cpu: "50m"
kube_proxy_memory: "200Mi"
kube_proxy_sync_period: "15m0s"
kube_proxy_verbose_level: "2"

# flannel settings
flannel_cpu: "25m"
flannel_memory: "100Mi"

# static egress controller settings
static_egress_controller_enabled: "true"

# journald reader settings
journald_reader_enabled: "true"
journald_reader_cpu: "1m"
journald_reader_memory: "30Mi"

# Logging settings
logging_s3_bucket: "zalando-logging-{{ .Cluster.InfrastructureAccount | getAWSAccountID}}-{{ .Cluster.Region }}"
scalyr_team_token: ""
log_destination_infra: "scalyr/stups"
log_destination_both: "scalyr/main+stups"
log_destination_local: "scalyr/main"

# Central bucket to keep logging infrastructure logs
logging_infrastructure_s3_bucket: ""

vpa_cpu: "200m"
vpa_mem: "500Mi"

prometheus_cpu: "1000m"
prometheus_mem: "4Gi"
prometheus_mem_min: "2Gi"
prometheus_cpu_min: "0"
prometheus_retention_size: "49GB" # one GB less than prometheus' PVC
prometheus_retention_time: "1d"
prometheus_storage_size: "50Gi"

# Upstream defaults are too aggressive:
# https://prometheus.io/docs/prometheus/latest/configuration/configuration/#remote_write
prometheus_remote_write: "disabled"
# Maximum time a sample will wait in buffer.
prometheus_remote_batch_send_deadline: "30s"
# Initial retry delay. Gets doubled for every retry.
prometheus_remote_min_backoff: "3s"
# Maximum retry delay.
prometheus_remote_max_backoff: "10s"

# Comma-separated list of user ids allowed to access Prometheus UI
prometheus_ui_users: ""

# dashboard metrics scraper resource limits
dashboard_metrics_scraper_cpu_min: "50m"
dashboard_metrics_scraper_mem_min: "200Mi"

metrics_service_cpu: "100m"
metrics_service_mem_max: "4Gi"
metrics_server_metric_resolution: "15s"

kube_aws_iam_controller_cpu: "5m"
kube_aws_iam_controller_mem_max: "1Gi"

kube_state_metrics_cpu: "100m"
kube_state_metrics_mem_max: "4Gi"
kube_state_metrics_mem_min: "120Mi"

kubernetes_lifecycle_metrics_mem_max: "4Gi"
kubernetes_lifecycle_metrics_mem_min: "120Mi"

kube_node_ready_controller_cpu: "50m"
kube_node_ready_controller_memory: "200Mi"

# Kubernetes Downscaler (for non-production clusters)
{{if eq .Cluster.Environment "test"}}
downscaler_default_uptime: "Mon-Fri 07:30-20:30 Europe/Berlin"
downscaler_default_downtime: "never"
downscaler_enabled: "true"
{{else if eq .Cluster.Environment "e2e"}}
downscaler_default_uptime: "always"
downscaler_default_downtime: "never"
downscaler_enabled: "true"
{{else}}
downscaler_default_uptime: "always"
downscaler_default_downtime: "never"
downscaler_enabled: "false"
{{end}}

# HPA settings (defaults from https://kubernetes.io/docs/reference/command-line-tools-reference/kube-controller-manager/)
horizontal_pod_autoscaler_sync_period: "30s"
horizontal_pod_autoscaler_tolerance: "0.1"
horizontal_pod_downscale_stabilization: "5m0s"

# enable/disable legacy autoscaling APIs
# Note StackSet controller still depends on autoscaling/v2beta2 in clusters
# using horizontalPodAutoscaler field.
autoscaling_v2beta1_enabled: "false"
autoscaling_v2beta2_enabled: "false"

# Vertical pod autoscaler version for controlling roll-out, can be "current" or "legacy"
# current => v0.11.0-internal.17
# legacy => v0.6.1-internal.16
vertical_pod_autoscaler_version: "current"

# Cluster update settings
{{if eq .Cluster.Environment "production"}}
drain_grace_period: "6h"
drain_min_pod_lifetime: "72h"
drain_min_healthy_sibling_lifetime: "1h"
drain_min_unhealthy_sibling_lifetime: "6h"
drain_force_evict_interval: "5m"
node_update_prepare_replacement_node: "true"
{{else}}
drain_grace_period: "2h"
drain_min_pod_lifetime: "8h"
drain_min_healthy_sibling_lifetime: "1h"
drain_min_unhealthy_sibling_lifetime: "1h"
drain_force_evict_interval: "5m"
node_update_prepare_replacement_node: "false" # don't wait for a replacement instance for on-demand pools in test clusters
{{end}}
# add NoSchedule taints to nodes being replaced
decommission_node_no_schedule_taint: "true"

# Teapot admission controller
teapot_admission_controller_default_cpu_request: "25m"
teapot_admission_controller_default_memory_request: "100Mi"
teapot_admission_controller_process_resources: "true"
teapot_admission_controller_process_resource_ephemeral_storage: "false"
teapot_admission_controller_default_ephemeral_storage_request: "512Mi"
teapot_admission_controller_max_ephemeral_storage_request: "5Gi"
teapot_admission_controller_application_min_creation_time: "2019-06-03T12:00:00Z"
teapot_admission_controller_ndots: "2"
teapot_admission_controller_inject_environment_variables: "true"
{{ if eq .Cluster.Environment "test" }}
teapot_admission_controller_inject_node_options_environment_variable: "true"
{{ else }}
teapot_admission_controller_inject_node_options_environment_variable: "false"
{{ end }}
teapot_admission_controller_deployment_default_max_surge: "5%"
teapot_admission_controller_deployment_default_max_unavailable: "1"
teapot_admission_controller_inject_aws_waiter: "true"
teapot_admission_controller_parent_resource_hash: "true"

## Defaults are set per-cluster
teapot_admission_controller_check_daemonset_resources: "true"
teapot_admission_controller_daemonset_reserved_cpu: "8"
teapot_admission_controller_daemonset_reserved_memory: "64Gi"

kubelet_system_reserved_cpu: "100m"
kubelet_system_reserved_memory: "164Mi"
kubelet_kube_reserved_cpu: "100m"
kubelet_kube_reserved_memory: "282Mi"

{{if eq .Cluster.Environment "production"}}
teapot_admission_controller_validate_application_label: "true"
teapot_admission_controller_validate_base_images: "true"

# Check container image compliance in production clusters. Be careful when thinking about changing this: Setting it to
# false will allow any container image to run in production clusters.
#
# If you are seeing issues with "docker-meta" check the next config field to allow-list certain namespaces.
teapot_admission_controller_validate_pod_images: "true"

# If you are seeing issues with the container image compliance checker dependency "docker-meta" you can designate
# a subset of namespaces to be allowed regardless with a regular expression on the namespace, e.g.:
#
# if docker-meta is down, do not reject container images running in `kube-system`
# teapot_admission_controller_validate_pod_images_soft_fail_namespaces: "^kube-system$"

teapot_admission_controller_validate_pod_template_resources: "true"
teapot_admission_controller_preemption_enabled: "true"
teapot_admission_controller_postgresql_delete_protection_enabled: "true"
teapot_admission_controller_namespace_delete_protection_enabled: "true"
{{else if eq .Cluster.Environment "e2e"}}
teapot_admission_controller_validate_application_label: "false"
teapot_admission_controller_validate_base_images: "false"

# Check container image compliance in e2e clusters. There are some exceptions to allow the e2e test suite to run.
teapot_admission_controller_validate_pod_images: "true"

teapot_admission_controller_validate_pod_template_resources: "false"
teapot_admission_controller_preemption_enabled: "true"
teapot_admission_controller_postgresql_delete_protection_enabled: "false"
teapot_admission_controller_namespace_delete_protection_enabled: "false"
{{else}}
teapot_admission_controller_validate_application_label: "false"
teapot_admission_controller_validate_base_images: "false"

# Do not check container image compliance in test clusters.
teapot_admission_controller_validate_pod_images: "false"

teapot_admission_controller_validate_pod_template_resources: "true"
teapot_admission_controller_preemption_enabled: "false"
teapot_admission_controller_postgresql_delete_protection_enabled: "false"
teapot_admission_controller_namespace_delete_protection_enabled: "false"
{{end}}

# Enable automatic replacement of vanity images with ECR images
teapot_admission_controller_resolve_vanity_images: "true"

{{if eq .Cluster.Environment "e2e"}}
teapot_admission_controller_ignore_namespaces: "^kube-system|((downward-api|kubectl|projected|statefulset|pod-network|scope-selectors|resourcequota|limitrange|sysctl|node-tests|e2e-kubelet-etc-hosts)-.*)$"
teapot_admission_controller_crd_ensure_no_resources_on_delete: "false"
{{else}}
teapot_admission_controller_ignore_namespaces: "^kube-system$"
teapot_admission_controller_crd_ensure_no_resources_on_delete: "true"
{{end}}

# Enable kube-node-ready-controller and node-not-ready taint
teapot_admission_controller_node_not_ready_taint: "true"

# Some third-party controllers use API groups that look like they belong to Kubernetes resources. Explicitly allow them anyway.
teapot_admission_controller_crd_role_provisioning_allowed_api_groups: "flink.k8s.io"

teapot_admission_controller_topology_spread: optin
teapot_admission_controller_topology_spread_timeout: 7m


# Enable and configure runtime-policy annotation
{{if eq .Cluster.Environment "production"}}
teapot_admission_controller_runtime_policy_enabled: "false"
teapot_admission_controller_runtime_policy_default: "require-on-demand"
{{else}}
teapot_admission_controller_runtime_policy_enabled: "true"
teapot_admission_controller_runtime_policy_default: "allow-spot"
{{end}}
# Enforce a certain policy (<empty>|allow-spot|require-on-demand) for a cluster,
# leave empty for falling back to the default.
teapot_admission_controller_runtime_policy_enforced: ""
# Enable hard spot assignment. Only relevant when node_lifecycle_provider=zalando
teapot_admission_controller_runtime_policy_spot_hard_assignment: "false"
# Enable experimental rescheduling of spot nodes after spot decommission
spot_node_rescheduler: "false"
spot_node_rescheduler_memory: "348Mi"
spot_node_rescheduler_cpu: "50m"

# Enable and configure prevent scale down annotation
teapot_admission_controller_prevent_scale_down_enabled: "true"
{{if eq .Cluster.Environment "production"}}
teapot_admission_controller_prevent_scale_down_allowed: "true"
{{else}}
teapot_admission_controller_prevent_scale_down_allowed: "false"
{{end}}

teapot_admission_controller_log4j_format_msg_no_lookups: "true"

teapot_admission_controller_graceful_termination: "true"

# toggle that prevents active configmaps from being deleted
{{if eq .Cluster.Environment "e2e"}}
# allow deletion of active configmaps in e2e clusters because some tests rely on it
teapot_admission_controller_configmap_deletion_protection_enabled: "false"
{{else}}
# prevent deletion of active configmaps in all test and production clusters
teapot_admission_controller_configmap_deletion_protection_enabled: "true"
{{end}}

# Enable and configure Pod Security Policy rules implemented in admission-controller.
teapot_admission_controller_pod_security_policy_enabled: "true"

# comma separated list of service accounts that are allowed to use privileged
# pod security policy rules. Format: `<namespace>_<service-account-name>`
{{ if eq .Cluster.Environment "e2e" }}
teapot_admission_controller_pod_security_policy_privileged_service_accounts: "psp-privileged-zalando_privileged-sa,psp-privileged-deployment-zalando_privileged-sa"
{{ else }}
teapot_admission_controller_pod_security_policy_privileged_service_accounts: ""
{{ end }}
teapot_admission_controller_pod_security_policy_privileged_allow_privilege_escalation: "false"

# Prevent the use of a particular AZ as much as possible
blocked_availability_zone: ""

# etcd cluster
etcd_stack_name: "etcd-cluster-etcd"

{{if eq .Cluster.Environment "production"}}
etcd_instance_count: "5"
etcd_instance_type: "m5.large"
{{else}}
etcd_instance_count: "3"
etcd_instance_type: "t3.medium"
{{end}}

etcd_scalyr_key: ""

etcd_ami: {{ amiID "zalando-ubuntu-etcd-production-v3.5.9-amd64-main-24" "861068367966"}}

cluster_dns: "coredns"
coredns_log_svc_names: "true"
coredns_log_forward: "false"
# max concurrency for upstream (AWS VPC) DNS server
#
# AWS VPC DNS server has a limit of 1024 qps before packets are dropped.
# This setting is tuned to allow a buffer compared to the normal DNS QPS in our
# clusters and prevent CoreDNS from running out of memory in case of spikes.
coredns_max_upstream_concurrency: 2000 # 0 means there is no concurrency limits


tracing_coredns_route_traces_to_local_zone: "false"
tracing_coredns_global_traces_endpoint: ""
tracing_coredns_local_zone_traces_endpoint: ""

# Kubernetes on Ubuntu AMI to use
# note this configuration uses the [amiID][0] function. It returns the
# AMI id given the image name and the Image AWS account owner.
#
# [0]: https://github.com/zalando-incubator/cluster-lifecycle-manager/blob/8a9bd1cb2d094038a9e23e646421f8146b48886a/provisioner/template.go#L116
kuberuntu_image_v1_24_focal_amd64: {{ amiID "zalando-ubuntu-focal-20.04-kubernetes-production-v1.24.17-amd64-master-283" "861068367966" }}
kuberuntu_image_v1_24_focal_arm64: {{ amiID "zalando-ubuntu-focal-20.04-kubernetes-production-v1.24.17-arm64-master-283" "861068367966" }}
kuberuntu_image_v1_24_jammy_amd64: {{ amiID "zalando-ubuntu-jammy-22.04-kubernetes-production-v1.24.17-amd64-master-297" "861068367966" }}
kuberuntu_image_v1_24_jammy_arm64: {{ amiID "zalando-ubuntu-jammy-22.04-kubernetes-production-v1.24.17-arm64-master-297" "861068367966" }}
kuberuntu_image_v1_25_focal_amd64: {{ amiID "zalando-ubuntu-focal-20.04-kubernetes-production-v1.25.16-amd64-master-304" "861068367966" }}
kuberuntu_image_v1_25_focal_arm64: {{ amiID "zalando-ubuntu-focal-20.04-kubernetes-production-v1.25.16-arm64-master-304" "861068367966" }}
kuberuntu_image_v1_25_jammy_amd64: {{ amiID "zalando-ubuntu-jammy-22.04-kubernetes-production-v1.25.16-amd64-master-304" "861068367966" }}
kuberuntu_image_v1_25_jammy_arm64: {{ amiID "zalando-ubuntu-jammy-22.04-kubernetes-production-v1.25.16-arm64-master-304" "861068367966" }}

# Which distro from the previous config items should be used. Valid options are `focal` and `jammy`. Can be set for each node pool.
{{if eq .Cluster.Environment "test"}}
kuberuntu_distro_master: "jammy"
kuberuntu_distro_worker: "jammy"
{{else}}
kuberuntu_distro_master: "jammy"
kuberuntu_distro_worker: "focal"
{{end}}

# Feature toggle for auditing events
audit_pod_events: "true"
{{if eq .Cluster.Environment "production"}}
audittrail_url: "https://audittrail.cloud.zalando.com"
{{else}}
audittrail_url: ""
{{end}}
audittrail_nakadi_url: ""
audittrail_root_account_role: ""

audittrail_adapter_cpu: "50m"
audittrail_adapter_memory: "200Mi"

audittrail_adapter_timeout: "2s"

# When enabled, any read-only events are added to the metrics, but are dropped
# before being sent to audittrail-api.
# When this is set to true, `auditlog_read_access` can safely be set true
# without overloading audittrail-api.
audittrail_adapter_drop_audittrail_api_read_only: "true"

audit_webhook_batch_max_size: "250"

kube2iam_cpu: "25m"
kube2iam_memory: "100Mi"

# CIDR configuration for nodes and pods
# Changing this will change the number of nodes and pods we can schedule in the
# cluster: https://cloud.google.com/kubernetes-engine/docs/how-to/flexible-pod-cidr
{{if eq .Cluster.Environment "production"}}
node_cidr_mask_size: "25"
{{else}}
node_cidr_mask_size: "24"
{{end}}
# How many nodes to keep reserved (e.g. to allow for increasing the node_cidr_mask_size).
# Note that this only affects CA settings, someone can still scale up the ASGs manually.
reserved_nodes: "5"

# How much extra capacity to add when calculating the maximum number of pods per node. This can be increased if some
# pods don't consume the IP space on the node, but it's fairly dangerous since it has to be absolutely correct. Use
# in emergencies only, and pay extra attention when adding, removing or updating daemonsets.
node_max_pods_extra_capacity: "0"

# maximum number of PIDs allowed to be allocated per pod
pod_max_pids: "4096"

# the cpu management policy which should be used by the kubelet
cpu_manager_policy: "none"

# sysctl names allowed to be used in security policies, comma-separated
allowed_unsafe_sysctls: "net.ipv4.tcp_keepalive_time,net.ipv4.tcp_keepalive_intvl,net.ipv4.tcp_keepalive_probes,net.ipv4.tcp_syn_retries,net.ipv4.tcp_retries2"

# the maximum amount of memory for EBS CSI controller's sidecars
ebs_csi_controller_sidecar_memory: "80Mi"

# pull images in parallel
serialize_image_pulls: "false"

# Version of the scheduler or controller-manager used by the master nodes.
# Supported values:
#  - upstream: official Kubernetes version
#  - zalando:  internal Zalando build with our custom patches
kubernetes_scheduler_image: "zalando"
kubernetes_controller_manager_image: "zalando"

# when set to true, service account tokens can be used from outside the cluster
allow_external_service_accounts: "false"

# issue tokens with a long expiration time in order to detect applications that don't refresh tokens.
rotate_service_account_tokens_extended_expiration: "true"

# Comma separated list of dimensions to include in the Prometheus metrics
# exposed by audittrail-adapter.
# Adding more dimensions can help detect which clients are calling the
# Kubernetes API. Examples:
# * Detect clients not rotating service tokens: `authentication_stale_token` metric.
# * Detect clients with high load on the API Server for certain calls.
# * Detect client calling old api_version/api_groups for resources.
#
# Adding more dimensions has the negative effect that it produces more
# Prometheus data, so it's not intended to be enabled ALL THE TIME, but can be
# enabled when needed to answer one of the above questions or similar.
#
# The possible dimensions are:
# authorization_decision,authentication_stale_token,user,user_agent,verb,code,resource,api_group,api_version
auditlog_metric_dimensions: "authorization_decision"

# enable auditlogging of read access to identify service accounts reading from
# the api.
auditlog_read_access: "false"

# allow ssh access for internal VPC IPs only
ssh_vpc_only: "false"

# configure custom dns zone
custom_dns_zone: "" # zone name e.g. example.org
custom_dns_zone_nameservers: "" # space separated list of nameserver IP addresses

# prefix prepended to ownership TXT records for external-dns
external_dns_ownership_prefix: ""
# domains that should be included by ExternalDNS ("" includes all hosted zones in the account. Separate multiple domains with a comma)
external_dns_domain_filter: ""
# domains that should be ignored by ExternalDNS
external_dns_excluded_domains: cluster.local
# synchronization policy between Kubernetes and AWS Route53 (default: sync, options: sync, upsert-only, create-only)
external_dns_policy: sync
# the duration for how long to cache the list of hosted zones in memory
external_dns_zones_cache_duration: "1h"

# resource configuration
external_dns_mem: "4Gi"

# select which cache to use for Cluster DNS: unbound or dnsmasq.
dns_cache: "dnsmasq"

expirimental_dns_unbound_liveness_probe: "true"

# DNS container resources
dns_dnsmasq_cpu: "100m"
dns_dnsmasq_mem: "50Mi"
dns_dnsmasq_sidecar_cpu: "10m"
dns_dnsmasq_sidecar_mem: "45Mi"
dns_unbound_cpu: "100m"
dns_unbound_mem: "50Mi"
dns_unbound_telemetry_cpu: "10m"
dns_unbound_telemetry_mem: "45Mi"
dns_coredns_cpu: "50m"
dns_coredns_mem: "100Mi"

# special roles for test/pet clusters
{{if eq .Cluster.Environment "e2e"}}
collaborator_administrator_access: "true"
{{else}}
collaborator_administrator_access: "false"
{{end}}

node_auth_rate_limit: "5.0"

# enable legacy serviceaccounts for smooth RBAC migration
enable_operator_sa: "false"
enable_default_sa: "false"

# virtual memory configuration
vm_dirty_background_bytes: "67108864"
vm_dirty_bytes: "134217728"

# Option to Enable FeatureGate TopologyAwareHints
enable_topology_aware_hints: "false"

# Enable FeatureGate HPAScaleToZero
enable_hpa_scale_to_zero: "true"
# Enable FeatureGate HPAContainerMetrics
enable_hpa_container_metrics: "true"

<<<<<<< HEAD
=======
# Enable FeatureGate EphemeralContainers (Alpha)
# https://kubernetes.io/docs/tasks/debug-application-cluster/debug-running-pod/
enable_ephemeral_containers: "false"

# Enable FeatureGate MaxUnavailableStatefulSet
max_unavailable_statefulset_enabled: "false"

>>>>>>> 65ac1499
# enable encryption of secrets in etcd
# this flag can be switched between true and false
# to ensure all secrets are encrypted/decrypted all secrets need to be rewritten after masters have been rolled
enable_encryption: "true"

# default ttl for kube janitor for resources build from PRs
kube_janitor_default_pr_ttl: "1w"  # 1 week
# enable cleanup of pr resources other than namespaces
kube_janitor_cleanup_pr_resources: "true"

# opt-in deletion of unused PVCs
kube_janitor_default_unused_pvc_ttl: "forever"

# deletes all resources in the cluster that rely on a vpc
# necessary to change the VPC subnet of a cluster
delete_vpc_resources: "false"
# replacement strategy used for default on-demand worker pool
on_demand_worker_replacement_strategy: none

# SpotAllocationStrategy for pools
spot_allocation_strategy: "capacity-optimized"

# Stackset controller
stackset_controller_sync_interval: "10s"
stackset_controller_mem_min: "120Mi"
stackset_controller_mem_max: "4Gi"

# EBS settings for the root volume
ebs_master_root_volume_size: "50"
ebs_root_volume_size: "50"
ebs_root_volume_delete_on_termination: "true"

# Priority class used for critical system pods
system_priority_class: "cluster-critical-nonpreempting"

# configuration for the PDB controller
{{if eq .Cluster.Environment "test" }}
pdb_controller_non_ready_ttl: "1h"
{{else}}
pdb_controller_non_ready_ttl: ""
{{end}}
pdb_controller_max_unavailable: "1%"

# Log Kubernetes events to Scalyr
kubernetes_event_logger_enabled: "true"
event_logger_mem_min: "100Mi"
event_logger_cpu_min: "10m"

# enable/disable routegroup support for stackset
stackset_routegroup_support_enabled: "true"
# The ttl before an ingress source is deleted when replaced with another
# one.
# E.g. switching from RouteGroup to Ingress or vice versa.
stackset_ingress_source_switch_ttl: "5m"

# enable/disable configmap support for stackset
{{if eq .Cluster.Environment "e2e"}}
stackset_configmap_support_enabled: "true"
{{else}}
stackset_configmap_support_enabled: "false"
{{end}}

# enable/disable secret support for stackset
stackset_secret_support_enabled: "false"

# enable/disable traffic segment support for stackset
stackset_enable_traffic_segments: "false"
{{if eq .Cluster.Environment "e2e"}}
stackset_annotated_traffic_segments: "true"
{{else}}
stackset_annotated_traffic_segments: "false"
{{end}}

# Enable/Disable profiling for Kubernetes components
enable_control_plane_profiling: "false"

okta_auth_enabled: "true"
okta_auth_issuer_url: ""
okta_auth_client_id: "kubernetes.cluster.{{.Cluster.Alias}}"

# Deploy
# This section contains config items to enable and disable the the
# permission for the Role {{.Cluster.LocalID}}-deployment. It allows
# CDP to deploy resources of the specified types.
deploy_allow_lakeformation: "false"
deploy_allow_ram: "false"

experimental_nlb_alpn_h2_enabled: "true"

# Enable/Disable ExecProbeTimeout (default in v1.20)
# Can be disabled in case some workloads depends on the old behavior.
exec_probe_timeout_enabled: "true"

# Settings for the deployment service
deployment_service_controller_cpu: "100m"
deployment_service_controller_memory: "1Gi"
deployment_service_api_role_arn: ""
deployment_service_tokeninfo_url: ""
deployment_service_lightstep_token: ""
deployment_service_ml_experiments_enabled: "true"
deployment_service_cf_auto_expand_enabled: "false"

# Will be dropped after the migration
deployment_service_enabled: "true"

# opentelemetry config
observability_collector_endpoint: "tracing.platform-infrastructure.zalan.do"
observability_collector_port: "8443"
observability_collector_scheme: "https"
observability_metrics_endpoint: "ingest.lightstep.com"
observability_metrics_port: "443"

# labels whitelisted to kube-state-metrics
observability_metrics_pods_labels: "application,component,version,environment,stack_name,stack_version,application_id,application_version,team,job-name"

observability_metrics_ingresses_labels: ""

observability_metrics_pods_annotations: "zalando.org/zmon-job-metric-stored"

# opentelemetry collector
observability_otel_collector_enabled: "true"

# list of comma separated buckets which are accessible by zmon
zmon_accessible_s3_buckets: ""

# disable zmon-appliance worker tracking in Prometheus
disable_zmon_appliance_worker_tracking: "true"

# Add ClusterRole for clusters required by hyped-article-lifecycle-management controller
hyped_article_lifecycle_management: "false"

# Add ClusterRole for clusters required by business-partner and config-provider controller
business_partner_service: "false"
config_provider_service: "false"

# enable SizeMemoryBackedVolumes feature flag
enable_size_memory_backed_volumes: "true"

karpenter_pools_enabled: "false"

# enable StatefulSetAutoDeletePVC feature flag
# https://kubernetes.io/blog/2021/12/16/kubernetes-1-23-statefulset-pvc-auto-deletion/
enable_statefulset_autodelete_pvc: "true"

# Each subdomain can reach a max of 63 bytes on Route53
# This custom value sets the subdomain max allowed length taking into consideration the 'cname-' prefix added by external-dns
subdomain_max_length: "57"

# Network monitoring
network_monitoring_enabled: "false"
network_monitoring_daemonset_cpu: "40m"
network_monitoring_daemonset_memory: "100Mi"
network_monitoring_check_api_server_direct: "false"
network_monitoring_check_api_server_dns: "false"
network_monitoring_check_kubenurse_service: "false"
network_monitoring_check_kubenurse_ingress: "false"
network_monitoring_check_neighborhood: "true"
network_monitoring_check_unschedulable_nodes: "true"
network_monitoring_check_interval: "1m"
network_monitoring_separate_prometheus: "false"

# Percent of master node instance memory to allocate to the kube-apiserver
# container. If this value is non-zero it will set the memory limit for the
# kube-apiserver container in the kube-apiserver pod.
# Must be a whole number between 0-100.
apiserver_memory_limit_percent: "80"

apiserver_max_requests_inflight: "400"

# specify if control plane nodes should rely on ASG Lifecycle Hook or not
control_plane_asg_lifecycle_hook: "true"

# enable graceful shutdown on the control_plane nodes
control_plane_graceful_shutdown: "true"

# This allows setting custom sysctl settings. The config-item is intended to be
# used on node-pools rather being set globally.
#
# The value is a comma seprated configuration of `sysctl_setting=value` as
# illustrated in the example below.
#
# Example:
#
#   sysctl_settings: "fs.aio-max-nr=8388608,fs.inotify.max_user_watches=100000"
#
# Which translates to a file on the node:
#
#  cat /etc/sysctl.d/99-custom-sysctl-settings.conf
#  fs.aio-max-nr = 8388608
#  fs.inotify.max_user_watches = 100000
sysctl_settings: ""

# enables/disables the minDomains field for pod topology spread.
min_domains_in_pod_topology_spread_enabled: "true"

# enable CronJobTimeZone
# https://v1-24.docs.kubernetes.io/docs/concepts/workloads/controllers/cron-jobs/#time-zones
cronjob_time_zone_enabled: "true"<|MERGE_RESOLUTION|>--- conflicted
+++ resolved
@@ -835,16 +835,9 @@
 # Enable FeatureGate HPAContainerMetrics
 enable_hpa_container_metrics: "true"
 
-<<<<<<< HEAD
-=======
-# Enable FeatureGate EphemeralContainers (Alpha)
-# https://kubernetes.io/docs/tasks/debug-application-cluster/debug-running-pod/
-enable_ephemeral_containers: "false"
-
 # Enable FeatureGate MaxUnavailableStatefulSet
 max_unavailable_statefulset_enabled: "false"
 
->>>>>>> 65ac1499
 # enable encryption of secrets in etcd
 # this flag can be switched between true and false
 # to ensure all secrets are encrypted/decrypted all secrets need to be rewritten after masters have been rolled
