# Autoscaling settings
autoscaling_scale_down_enabled: "true"
autoscaling_buffer_cpu: "1m"
autoscaling_buffer_memory: "10Mi"
autoscaling_buffer_pods: "1"
cluster_autoscaler_cpu: "100m"
cluster_autoscaler_memory: "300Mi"
autoscaling_utilization_threshold: "1.0"
autoscaling_max_empty_bulk_delete: "10"
autoscaling_scale_down_unneeded_time: "10m"
autoscaling_unremovable_node_recheck_timeout: "5m"

# How long to wait for pod eviction when scaling down.
{{if eq .Cluster.Environment "production"}}
cluster_autoscaler_max_pod_eviction_time: "1h"
{{else}}
cluster_autoscaler_max_pod_eviction_time: "3h"
{{end}}

# ALB config created by kube-aws-ingress-controller
kube_aws_ingress_controller_ssl_policy: "ELBSecurityPolicy-TLS-1-2-2017-01"
kube_aws_ingress_controller_idle_timeout: "1m"
kube_aws_ingress_controller_deregistration_delay_timeout: "10s"
# allow using NLBs for ingress
# This opens port 9999 (skipper-ingress) on all worker nodes.
kube_aws_ingress_controller_nlb_enabled: "true"
kube_aws_ingress_controller_nlb_cross_zone: "true"
kube_aws_ingress_controller_cert_polling_interval: "2m"
# sets the default LB type: "network" or "application" are valid choices
kube_aws_ingress_default_lb_type: "application"

# ALB to NLB switch
# "pre": skipper-ingress clone routes with SourceFromLast and adds an addtional route with ClientIP instead of SourceFromLast
# "exec": same as "pre" and kube-ingress-aws-controller will default to NLB
# "post": skipper-ingress edit routes with SourceFromLast and replaces SourceFromLast with ClientIP and kube-ingress-aws-controller will default to NLB
# "final": skipper-ingress does not modify routes and kube-ingress-aws-controller defaults to NLB
# after removing it you need to set kube_aws_ingress_default_lb_type: "network" above
{{if eq .Cluster.Channel "dev"}}
nlb_switch: "pre"
{{else if eq .Cluster.Channel "alpha"}}
nlb_switch: "false"
{{else if eq .Cluster.Channel "beta"}}
nlb_switch: "false"
{{else}}
nlb_switch: "false"
{{end}}

# skipper ingress settings
skipper_ingress_target_average_utilization_cpu: "60"
skipper_ingress_target_average_utilization_memory: "80"
skipper_ingress_max_replicas: "180"
skipper_ingress_min_replicas: "3"
skipper_ingress_cpu: "1000m"
skipper_ingress_memory: "1Gi"
enable_dedicate_nodepool_skipper: "false"
skipper_suppress_route_update_logs: "true"
{{if eq .Cluster.Environment "e2e"}}
skipper_topology_spread_enabled: "true"
{{else}}
skipper_topology_spread_enabled: "false"
{{end}}

# skipper default filters
skipper_default_filters: 'enableAccessLog(4,5) -> lifo(2000,20000,"3s")'

# skipper backend timeout defaults
skipper_expect_continue_timeout_backend: "30s"
skipper_keepalive_backend: "30s"
skipper_max_idle_connection_backend: "0"
skipper_response_header_timeout_backend: "1m"
skipper_timeout_backend: "1m"
skipper_tls_timeout_backend: "1m"
skipper_close_idle_conns_period: "20s"

# skipper server timeout defaults
skipper_idle_timeout_server: "62s"
skipper_read_timeout_server: "5m"
skipper_write_timeout_server: "0"

# skipper startup settings
{{if eq .Cluster.Environment "production"}}
skipper_readiness_init_delay_seconds: 60
skipper_liveness_init_delay_seconds: 30
{{else}}
skipper_readiness_init_delay_seconds: 1
skipper_liveness_init_delay_seconds: 30
{{end}}
# skipper termination settings
skipper_termination_grace_period: "70"
skipper_wait_for_healthcheck_interval: "65s"

# skipper redis settings
enable_dedicate_nodepool_skipper_redis: "false"
skipper_redis_replicas: 2
skipper_redis_cpu: "100m"
skipper_redis_memory: "512Mi"
skipper_redis_dial_timeout: "25ms"
skipper_redis_pool_timeout: "250ms"
skipper_redis_read_timeout: "25ms"
skipper_redis_write_timeout: "25ms"

# skipper api GW features
enable_apimonitoring: "true"                       # TODO(sszuecs): cleanup candidate to reduce amount of branches in deployment


# Kube-Metrics-Adapter
## Enable the kube-metrics-adapter time-based metrics.
enable_scaling_schedule_metrics: "true"
## ZMON KairosDB URL
zmon_kairosdb_url: "https://data-service.zmon.zalan.do/kairosdb-proxy"

# skipper east-west feature
# enable_skipper_eastwest is the legacy feature gate for the automatic
# ingress.cluster.local addresses created by skipper.
# enable_skipper_eastwest_dns only enables DNS and assumes users define the
# ingress.cluster.local names explicitly on ingress/routegroup/stacksets
enable_skipper_eastwest_dns: "true"
enable_skipper_eastwest: "false"
enable_skipper_eastwest_range: "true"

# enable temporay logging of ingress.cluster.local names
# used to find services for which it's being used.
skipper_eastwest_dns_log_enabled: "false"

# skipper tcp lifo
# See: https://opensource.zalando.com/skipper/operation/operation/#tcp-lifo
skipper_enable_tcp_queue: "true"                    # TODO(sszuecs): cleanup candidate to reduce amount of branches in deployment
skipper_expected_bytes_per_request: "51200"
skipper_max_tcp_listener_concurrency: "-1"
skipper_max_tcp_listener_queue: "-1"

# opentracing
skipper_ingress_opentracing_excluded_proxy_tags: "skipper.route"
skipper_ingress_opentracing_backend_name_tag: "true"
# lightstep
skipper_ingress_tracing_buffer: "32768"
skipper_ingress_lightstep_grpc_max_msg_size: 16384000
skipper_ingress_lightstep_min_period: "500ms"
skipper_ingress_lightstep_max_period: "2500ms"
skipper_ingress_lightstep_max_log_key_len: 20
skipper_ingress_lightstep_max_log_value_len: 128
skipper_ingress_lightstep_max_logs_per_span: 20
skipper_ingress_lightstep_propagators: "lightstep"
# set to "log-events" to enable
skipper_ingress_lightstep_log_events: ""
lightstep_token: ""
tracing_collector_host: "tracing.platform-infrastructure.zalan.do"

# Skipper new metrics
# https://github.com/zalando/skipper/pull/1755
# skipper_host_counter sets the flag -serve-host-counter. It generates a
# new metric called skipper_serve_host_count. It will be used as
# replacement for the automatically generated counter of the
# skipper_serve_host_duration_seconds_count metric.
skipper_serve_host_counter: "true"
# skipper_serve_method_metric sets the flag -serve-method-metric. It
# defines if the http method is included in the dimension
# of the skipper_serve_host_duration_seconds_bucket metric.
skipper_serve_method_metric: "false"
# skipper_serve_status_code_metric sets the flag -serve-status-code-metric. It
# defines if the http response status code is included in the dimension
# of the skipper_serve_host_duration_seconds_bucket metric.
skipper_serve_status_code_metric: "false"

# disabled|provisioned|enabled routegroup validation ( skipper webhook )
# can be one of disabled|provisioned|enabled
routegroups_validation: "enabled"

# enable hostnames with port in host definition
skipper_routegroup_enable_hostport: "false"

# tokeninfo
skipper_ingress_tokeninfo_cpu: "1000m"
skipper_ingress_tokeninfo_memory: "512Mi"
{{if eq .Cluster.Environment "production"}}
tokeninfo_url: "http://127.0.0.1:9021/oauth2/tokeninfo"
# production|bridge|disabled
skipper_local_tokeninfo: "production"
{{else}}
tokeninfo_url: "" # can be set when local tokeninfo is disabled
# production|bridge|disabled
skipper_local_tokeninfo: "bridge"
{{end}}

# oauth2 UI login - grant flow
{{if eq .Cluster.Environment "e2e"}}
skipper_oauth2_ui_login: "false"
skipper_ingress_encryption_key: ""
{{else}}
skipper_oauth2_ui_login: "true"
{{end}}

# Skipper Time based scaling
#
# This section contains the config items related to time based scaling
# for skipper
skipper_time_based_scaling_check_id: ""
skipper_time_based_scaling_target: "1"

# disables image-policy-webhook in all clusters
image_policy: "dev"

# cadvisor settings
cadvisor_cpu: "150m"
cadvisor_memory: "150Mi"

# node exporter settings
node_exporter_cpu: "20m"
node_exporter_memory: "75Mi"

# kube-proxy settings
kube_proxy_cpu: "50m"
kube_proxy_memory: "200Mi"

# flannel settings
flannel_cpu: "25m"
flannel_memory: "100Mi"

# static egress controller settings
static_egress_controller_enabled: "true"

# journald reader settings
journald_reader_enabled: "true"
journald_reader_cpu: "1m"
journald_reader_memory: "30Mi"

# Logging settings
logging_s3_bucket: "zalando-logging-{{.InfrastructureAccount | getAWSAccountID}}-{{.Region}}"
scalyr_team_token: ""
log_destination_infra: "scalyr/stups"
log_destination_both: "scalyr/main+stups"
log_destination_local: "scalyr/main"

# Central bucket to keep logging infrastructure logs
logging_infrastructure_s3_bucket: ""

vpa_cpu: "200m"
vpa_mem: "500Mi"

prometheus_cpu: "1000m"
prometheus_mem: "4Gi"
prometheus_mem_min: "2Gi"
prometheus_cpu_min: "0"
prometheus_tsdb_retention_size: "disabled"
prometheus_csi_ebs: "false"

# Upstream defaults are too aggressive:
# https://prometheus.io/docs/prometheus/latest/configuration/configuration/#remote_write
prometheus_remote_write: "disabled"
# Maximum time a sample will wait in buffer.
prometheus_remote_batch_send_deadline: "30s"
# Initial retry delay. Gets doubled for every retry.
prometheus_remote_min_backoff: "3s"
# Maximum retry delay.
prometheus_remote_max_backoff: "10s"

metrics_service_cpu: "100m"
metrics_service_mem: "200Mi"
metrics_service_mem_max: "4Gi"
metrics_server_metric_resolution: "15s"

kube_aws_iam_controller_cpu: "5m"
kube_aws_iam_controller_mem: "50Mi"
kube_aws_iam_controller_mem_max: "1Gi"

kube_state_metrics_cpu: "100m"
kube_state_metrics_mem: "200Mi"
kube_state_metrics_mem_max: "4Gi"
kube_state_metrics_mem_min: "120Mi"

kubernetes_lifecycle_metrics_mem_max: "4Gi"
kubernetes_lifecycle_metrics_mem_min: "120Mi"

kube_node_ready_controller_cpu: "50m"
kube_node_ready_controller_memory: "200Mi"

# Kubernetes Downscaler (for non-production clusters)
{{if eq .Cluster.Environment "test"}}
downscaler_default_uptime: "Mon-Fri 07:30-20:30 Europe/Berlin"
downscaler_default_downtime: "never"
downscaler_enabled: "true"
{{else if eq .Cluster.Environment "e2e"}}
downscaler_default_uptime: "always"
downscaler_default_downtime: "never"
downscaler_enabled: "true"
{{else}}
downscaler_default_uptime: "always"
downscaler_default_downtime: "never"
downscaler_enabled: "false"
{{end}}

# HPA settings (defaults from https://kubernetes.io/docs/reference/command-line-tools-reference/kube-controller-manager/)
horizontal_pod_autoscaler_sync_period: "30s"
horizontal_pod_autoscaler_tolerance: "0.1"
horizontal_pod_downscale_stabilization: "5m0s"

# Cluster update settings
{{if eq .Cluster.Environment "production"}}
drain_grace_period: "6h"
drain_min_pod_lifetime: "72h"
drain_min_healthy_sibling_lifetime: "1h"
drain_min_unhealthy_sibling_lifetime: "6h"
drain_force_evict_interval: "5m"
node_update_prepare_replacement_node: "true"
{{else}}
drain_grace_period: "2h"
drain_min_pod_lifetime: "8h"
drain_min_healthy_sibling_lifetime: "1h"
drain_min_unhealthy_sibling_lifetime: "1h"
drain_force_evict_interval: "5m"
node_update_prepare_replacement_node: "false" # don't wait for a replacement instance for on-demand pools in test clusters
{{end}}
# add NoSchedule taints to nodes being replaced
decommission_node_no_schedule_taint: "true"

# Teapot admission controller
teapot_admission_controller_default_cpu_request: "25m"
teapot_admission_controller_default_memory_request: "100Mi"
teapot_admission_controller_process_resources: "true"
teapot_admission_controller_application_min_creation_time: "2019-06-03T12:00:00Z"
teapot_admission_controller_ndots: "2"
teapot_admission_controller_inject_environment_variables: "true"
teapot_admission_controller_deployment_default_max_surge: "5%"
teapot_admission_controller_deployment_default_max_unavailable: "1"
teapot_admission_controller_inject_aws_waiter: "true"
teapot_admission_controller_parent_resource_hash: "true"

## Defaults are set per-cluster
teapot_admission_controller_check_daemonset_resources: "true"
teapot_admission_controller_daemonset_reserved_cpu: "8"
teapot_admission_controller_daemonset_reserved_memory: "64Gi"

{{if eq .Cluster.Environment "production"}}
teapot_admission_controller_validate_application_label: "true"
teapot_admission_controller_validate_base_images: "true"
teapot_admission_controller_validate_pod_images: "true"
teapot_admission_controller_validate_pod_template_resources: "true"
teapot_admission_controller_preemption_enabled: "true"
teapot_admission_controller_postgresql_delete_protection_enabled: "true"
teapot_admission_controller_namespace_delete_protection_enabled: "true"
{{else if eq .Cluster.Environment "e2e"}}
teapot_admission_controller_validate_application_label: "false"
teapot_admission_controller_validate_base_images: "false"
teapot_admission_controller_validate_pod_images: "false"
teapot_admission_controller_validate_pod_template_resources: "false"
teapot_admission_controller_preemption_enabled: "true"
teapot_admission_controller_postgresql_delete_protection_enabled: "false"
teapot_admission_controller_namespace_delete_protection_enabled: "false"
{{else}}
teapot_admission_controller_validate_application_label: "false"
teapot_admission_controller_validate_base_images: "false"
teapot_admission_controller_validate_pod_images: "false"
teapot_admission_controller_validate_pod_template_resources: "true"
teapot_admission_controller_preemption_enabled: "false"
teapot_admission_controller_postgresql_delete_protection_enabled: "false"
teapot_admission_controller_namespace_delete_protection_enabled: "false"
{{end}}

{{if eq .Cluster.Environment "e2e"}}
teapot_admission_controller_ignore_namespaces: "^kube-system|((downward-api|kubectl|projected|statefulset|pod-network|scope-selectors|resourcequota|limitrange)-.*)$"
teapot_admission_controller_crd_ensure_no_resources_on_delete: "false"
{{else}}
teapot_admission_controller_ignore_namespaces: "^kube-system$"
teapot_admission_controller_crd_ensure_no_resources_on_delete: "true"
{{end}}

# Enable kube-node-ready-controller and node-not-ready taint
teapot_admission_controller_node_not_ready_taint: "true"

# Some third-party controllers use API groups that look like they belong to Kubernetes resources. Explicitly allow them anyway.
teapot_admission_controller_crd_role_provisioning_allowed_api_groups: "flink.k8s.io"

teapot_admission_controller_topology_spread: optin

# Supported providers: 'zalando'
teapot_admission_controller_node_lifecycle_provider: "zalando"

# Enable and configure runtime-policy annotation
{{if eq .Cluster.Environment "production"}}
teapot_admission_controller_runtime_policy_enabled: "false"
teapot_admission_controller_runtime_policy_default: "require-on-demand"
{{else}}
teapot_admission_controller_runtime_policy_enabled: "true"
teapot_admission_controller_runtime_policy_default: "allow-spot"
{{end}}
# Enforce a certain policy (<empty>|allow-spot|require-on-demand) for a cluster,
# leave empty for falling back to the default.
teapot_admission_controller_runtime_policy_enforced: ""
# Enable hard spot assignment. Only relevant when node_lifecycle_provider=zalando
teapot_admission_controller_runtime_policy_spot_hard_assignment: "false"

# Enable and configure prevent scale down annotation
teapot_admission_controller_prevent_scale_down_enabled: "true"
{{if eq .Cluster.Environment "production"}}
teapot_admission_controller_prevent_scale_down_allowed: "true"
{{else}}
teapot_admission_controller_prevent_scale_down_allowed: "false"
{{end}}

# etcd cluster
{{if eq .Cluster.Environment "production"}}
etcd_instance_count: "5"
etcd_instance_type: "m5.large"
{{else}}
etcd_instance_count: "3"
etcd_instance_type: "t3.medium"
{{end}}

etcd_docker_image: "registry.opensource.zalan.do/teapot/etcd-cluster:3.4.16-master-9"
etcd_scalyr_key: ""
etcd_ami: {{ amiID "Taupage-AMI-20210504-093855" "861068367966"}}
# Old etcd stacks have been created without an explicit VPC ID in the security group. This cannot be changed without
# recreating the security group, which is impossible because of cross-stack references.
# TODO investigate if it can be migrated.
etcd_stack_specify_vpc_in_security_group: "true"

dynamodb_service_link_enabled: "false"

cluster_dns: "coredns"
coredns_log_svc_names: "true"
# max concurrency for upstream (AWS VPC) DNS server
#
# AWS VPC DNS server has a limit of 1024 qps before packets are dropped.
# This setting is tuned to allow a buffer compared to the normal DNS QPS in our
# clusters and prevent CoreDNS from running out of memory in case of spikes.
coredns_max_upstream_concurrency: 2000 # 0 means there is no concurrency limits


# Kubernetes on Ubuntu AMI to use
# note this configuration uses the [amiID][0] function. It returns the
# AMI id given the image name and the Image AWS account owner.
#
# [0]: https://github.com/zalando-incubator/cluster-lifecycle-manager/blob/8a9bd1cb2d094038a9e23e646421f8146b48886a/provisioner/template.go#L116
kuberuntu_image_v1_20: {{ amiID "zalando-ubuntu-kubernetes-production-v1.20.10-master-182" "861068367966"}}

# Feature toggle for auditing events
audit_pod_events: "true"
{{if eq .Cluster.Environment "production"}}
audittrail_url: "https://audittrail.cloud.zalando.com"
{{else}}
audittrail_url: ""
{{end}}
audittrail_root_account_role: ""

# CIDR configuration for nodes and pods
# Changing this will change the number of nodes and pods we can schedule in the
# cluster: https://cloud.google.com/kubernetes-engine/docs/how-to/flexible-pod-cidr
{{if eq .Cluster.Environment "production"}}
node_cidr_mask_size: "25"
{{else}}
node_cidr_mask_size: "24"
{{end}}
# How many nodes to keep reserved (e.g. to allow for increasing the node_cidr_mask_size).
# Note that this only affects CA settings, someone can still scale up the ASGs manually.
reserved_nodes: "5"

# maximum number of PIDs allowed to be allocated per pod
pod_max_pids: "4096"

# the cpu management policy which should be used by the kubelet
cpu_manager_policy: "none"

# sysctl names allowed to be used in security policies, comma-separated
allowed_unsafe_sysctls: "net.ipv4.tcp_keepalive_time,net.ipv4.tcp_keepalive_intvl,net.ipv4.tcp_keepalive_probes,net.ipv4.tcp_syn_retries,net.ipv4.tcp_retries2"

# enable CSIMigration feature flag
enable_csi_migration: "false"

# pull images in parallel
serialize_image_pulls: "false"

# defines the rollout status of the NLB for the API server. The options are:
#
#   disabled:    no NLB will be provisioned
#   provisioned: NLB will be provisioned but not hooked up to the ASG
#   hooked:      NLB will be provisioned and hooked up to the ASG but DNS still points to the ELB
#   active:      NLB will be fully functional and DNS points to the NLB
#   promoted:    NLB will be fully functional and ELB will be unhooked
#   exclusive:   NLB will be fully functional and ELB will be removed
#
apiserver_nlb: "exclusive"

# Version of the scheduler used by the master nodes.
# Supported values:
#  - upstream: official Kubernetes version
#  - zalando:  internal Zalando build with our custom patches
kubernetes_scheduler_image: "zalando"

# when set to true, service account tokens can be used from outside the cluster
allow_external_service_accounts: "false"
# issue service account tokens with expiration time.
rotate_service_account_tokens: "false"

# enable auditlogging for read access such that we can identified clients using
# the default service account to read from the API server.
{{ if eq .Cluster.Environment "test" }}
auditlog_read_access: "true"
{{ else }}
auditlog_read_access: "false"
{{ end }}

# allow ssh access for internal VPC IPs only
ssh_vpc_only: "false"

# configure custom dns zone
custom_dns_zone: "" # zone name e.g. example.org
custom_dns_zone_nameservers: "" # space seperated list of nameserver IP addresses

# prefix prepended to ownership TXT records for external-dns
external_dns_ownership_prefix: ""
# domains that should be ignored by ExternalDNS
external_dns_excluded_domains: cluster.local

# select which cache to use for Cluster DNS: unbound or dnsmasq.
dns_cache: "dnsmasq"

expirimental_dns_unbound_liveness_probe: "true"

# DNS container resources
dns_dnsmasq_cpu: "100m"
dns_dnsmasq_mem: "50Mi"
dns_dnsmasq_sidecar_cpu: "10m"
dns_dnsmasq_sidecar_mem: "45Mi"
dns_unbound_cpu: "100m"
dns_unbound_mem: "50Mi"
dns_unbound_telemetry_cpu: "10m"
dns_unbound_telemetry_mem: "45Mi"
dns_coredns_cpu: "50m"
dns_coredns_mem: "100Mi"

# special roles for test/pet clusters
{{if eq .Cluster.Environment "e2e"}}
collaborator_administrator_access: "true"
{{else}}
collaborator_administrator_access: "false"
{{end}}

node_auth_rate_limit: "5.0"

# enable legacy serviceaccounts for smooth RBAC migration
enable_operator_sa: "false"
enable_default_sa: "false"

# virtual memory configuration
vm_dirty_background_bytes: "67108864"
vm_dirty_bytes: "134217728"

# enable kube-proxy to use endpoint slice
enable_endpointsliceproxying: "true"

# Enable FeatureGate HPAScaleToZero
enable_hpa_scale_to_zero: "true"
# Enable FeatureGate HPAContainerMetrics
enable_hpa_container_metrics: "true"

# Enable FeatureGate EphemeralContainers (Alpha)
# https://kubernetes.io/docs/tasks/debug-application-cluster/debug-running-pod/
enable_ephemeral_containers: "false"

# enable encryption of secrets in etcd
# this flag can be switched between true and false
# to ensure all secrets are encrypted/decrypted all secrets need to be rewritten after masters have been rolled
enable_encryption: "true"

# Enable the feature gate GenericEphemeralVolume
# https://kubernetes.io/docs/concepts/storage/ephemeral-volumes/#generic-ephemeral-volumes
enable_generic_ephemeral_volume: "false"

# Enable the feature gate SetHostnameAsFQDN
# https://v1-19.docs.kubernetes.io/docs/concepts/services-networking/dns-pod-service/#pod-sethostnameasfqdn-field
enable_hostname_as_fqdn: "false"

# default ttl for kube janitor for resources build from PRs in namespaces matching .*-pr-.*
kube_janitor_default_pr_ttl: "1w"  # 1 week
# opt-in deletion of unused PVCs
kube_janitor_default_unused_pvc_ttl: "forever"

# deletes all resources in the cluster that rely on a vpc
# necessary to change the VPC subnet of a cluster
delete_vpc_resources: "false"
# replacement strategy used for default on-demand worker pool
on_demand_worker_replacement_strategy: none

# SpotAllocationStrategy for pools
spot_allocation_strategy: "capacity-optimized"

# Stackset controller
stackset_controller_sync_interval: "10s"
stackset_controller_mem_min: "120Mi"
stackset_controller_mem_max: "4Gi"

# EBS settings for the root volume
ebs_master_root_volume_size: "50"
ebs_root_volume_size: "50"
ebs_root_volume_delete_on_termination: "true"

# Priority class used for critical system pods
system_priority_class: "cluster-critical-nonpreempting"

# configuration for the PDB controller
{{if eq .Cluster.Environment "test" }}
pdb_controller_non_ready_ttl: "1h"
{{else}}
pdb_controller_non_ready_ttl: ""
{{end}}
pdb_controller_max_unavailable: "1%"

# Log Kubernetes events to Scalyr
kubernetes_event_logger_enabled: "true"

# enable/disable routegroup support for stackset
stackset_routegroup_support_enabled: "true"
# The ttl before an ingress source is deleted when replaced with another
# one.
# E.g. switching from RouteGroup to Ingress or vice versa.
stackset_ingress_source_switch_ttl: "5m"

# Enable/Disable profiling for Kubernetes components
enable_control_plane_profiling: "false"

okta_auth_enabled: "false"
okta_auth_issuer_url: ""
okta_auth_client_id: "kubernetes.cluster.{{.Cluster.Alias}}"

# Deploy
# This session contains config items to enable and disable the the
# permission for the Role {{.Cluster.LocalID}}-deployment. It allows
# CDP to deploy resources of the specified types.
deploy_allow_lakeformation: "false"
deploy_allow_ram: "false"

experimental_nlb_alpn_h2_enabled: "true"

# Enable/Disable ExecProbeTimeout (default in v1.20)
# Can be disabled in case some workloads depends on the old behavior.
exec_probe_timeout_enabled: "true"

# Settings for the deployment service
deployment_service_api_role_arn: ""
{{ if eq .Cluster.Environment "e2e" }}
deployment_service_enabled: "true"
{{ else }}
deployment_service_enabled: "false"
{{ end }}
<<<<<<< HEAD
deployment_service_ml_experiments_enabled: "false"

# Settings for the emergency access service
# Service to use when checking incidents, valid values are 'jira' and 'opsgenie'. Temporary, will be dropped once
# we fully migrate away from Jira.
emergency_access_service_incident_backend: "jira"
=======
deployment_service_ml_experiments_enabled: "false"
>>>>>>> 81135006
<|MERGE_RESOLUTION|>--- conflicted
+++ resolved
@@ -642,13 +642,4 @@
 {{ else }}
 deployment_service_enabled: "false"
 {{ end }}
-<<<<<<< HEAD
-deployment_service_ml_experiments_enabled: "false"
-
-# Settings for the emergency access service
-# Service to use when checking incidents, valid values are 'jira' and 'opsgenie'. Temporary, will be dropped once
-# we fully migrate away from Jira.
-emergency_access_service_incident_backend: "jira"
-=======
-deployment_service_ml_experiments_enabled: "false"
->>>>>>> 81135006
+deployment_service_ml_experiments_enabled: "false"