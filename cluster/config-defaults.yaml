--- conflicted
+++ resolved
@@ -315,15 +315,12 @@
 # opt-in deletion of unused PVCs
 kube_janitor_default_unused_pvc_ttl: "forever"
 
-<<<<<<< HEAD
 # deletes all resources in the cluster that rely on a vpc
 # necessary to change the VPC subnet of a cluster
 delete_vpc_resources: "false"
-=======
 # replacement strategy used for default on-demand worker pool
 {{if eq .Environment "production"}}
 on_demand_worker_replacement_strategy: prepare-replacement
 {{else}}
 on_demand_worker_replacement_strategy: none
-{{end}}
->>>>>>> cc31327e
+{{end}}