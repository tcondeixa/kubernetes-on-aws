--- conflicted
+++ resolved
@@ -522,33 +522,9 @@
           Version: '2012-10-17'
         PolicyName: root
     Type: AWS::IAM::Role
-<<<<<<< HEAD
-  MasterAutoscalingLifecycleHook:
-    Type: "AWS::AutoScaling::LifecycleHook"
-    Properties:
-      DefaultResult: "CONTINUE"
-      HeartbeatTimeout: "900"
-      AutoScalingGroupName:
-        Ref: MasterAutoScaling
-      LifecycleTransition: "autoscaling:EC2_INSTANCE_LAUNCHING"
-  WorkerAutoscalingLifecycleHook:
-    Type: "AWS::AutoScaling::LifecycleHook"
-    Properties:
-      DefaultResult: "CONTINUE"
-      HeartbeatTimeout: "900"
-      AutoScalingGroupName:
-        Ref:
-          WorkerAutoScaling
-      LifecycleTransition: "autoscaling:EC2_INSTANCE_LAUNCHING"
-  KubeReadyIAMRole:
-    Type: AWS::IAM::Role
-    Properties:
-      RoleName: "{{SenzaInfo.StackName}}-{{SenzaInfo.StackVersion}}-kube-node-ready"
-=======
   DeploymentIAMRole:
     Properties:
       RoleName: "{{SenzaInfo.StackName}}-{{SenzaInfo.StackVersion}}-deployment"
->>>>>>> b5a96f27
       AssumeRolePolicyDocument:
         Statement:
         - Action: ['sts:AssumeRole']
@@ -565,38 +541,11 @@
                   - arn:aws:iam::{{ AccountInfo.AccountID }}:role/
                   -
                     Ref: WorkerIAMRole
-<<<<<<< HEAD
-        - Action: ['sts:AssumeRole']
-          Effect: Allow
-          Principal:
-            AWS:
-              Fn::Join:
-                - ""
-                -
-                  - arn:aws:iam::{{ AccountInfo.AccountID }}:role/
-                  -
-                    Ref: MasterIAMRole
-=======
->>>>>>> b5a96f27
-        Version: '2012-10-17'
-      Path: /
-      Policies:
-      - PolicyDocument:
-          Statement:
-<<<<<<< HEAD
-            - {Action: 'autoscaling:Describe*', Effect: Allow, Resource: '*'}
-            - {Action: 'autoscaling:CompleteLifecycleAction', Effect: Allow, Resource: '*'}
-            - {Action: 'sts:AssumeRole', Effect: Allow, Resource: '*'}
-          Version: '2012-10-17'
-        PolicyName: root
-Outputs:
-  MasterAutoscalingLifecycleHook:
-    Value:
-      Ref: MasterAutoscalingLifecycleHook
-  WorkerAutoscalingLifecycleHook:
-    Value:
-      Ref: WorkerAutoscalingLifecycleHook
-=======
+        Version: '2012-10-17'
+      Path: /
+      Policies:
+      - PolicyDocument:
+          Statement:
             - Action: 'kms:Decrypt'
               Effect: Allow
               Resource: '*'
@@ -654,4 +603,67 @@
       AliasName: "alias/{{SenzaInfo.StackName}}-{{SenzaInfo.StackVersion}}-deployment-secret"
       TargetKeyId:
         Ref: DeploymentSecretKey
->>>>>>> b5a96f27
+  MasterAutoscalingLifecycleHook:
+    Type: "AWS::AutoScaling::LifecycleHook"
+    Properties:
+      DefaultResult: "CONTINUE"
+      HeartbeatTimeout: "900"
+      AutoScalingGroupName:
+        Ref: MasterAutoScaling
+      LifecycleTransition: "autoscaling:EC2_INSTANCE_LAUNCHING"
+  WorkerAutoscalingLifecycleHook:
+    Type: "AWS::AutoScaling::LifecycleHook"
+    Properties:
+      DefaultResult: "CONTINUE"
+      HeartbeatTimeout: "900"
+      AutoScalingGroupName:
+        Ref:
+          WorkerAutoScaling
+      LifecycleTransition: "autoscaling:EC2_INSTANCE_LAUNCHING"
+  KubeReadyIAMRole:
+    Type: AWS::IAM::Role
+    Properties:
+      RoleName: "{{SenzaInfo.StackName}}-{{SenzaInfo.StackVersion}}-kube-node-ready"
+      AssumeRolePolicyDocument:
+        Statement:
+        - Action: ['sts:AssumeRole']
+          Effect: Allow
+          Principal:
+            Service: [ec2.amazonaws.com]
+        - Action: ['sts:AssumeRole']
+          Effect: Allow
+          Principal:
+            AWS:
+              Fn::Join:
+                - ""
+                -
+                  - arn:aws:iam::{{ AccountInfo.AccountID }}:role/
+                  -
+                    Ref: WorkerIAMRole
+        - Action: ['sts:AssumeRole']
+          Effect: Allow
+          Principal:
+            AWS:
+              Fn::Join:
+                - ""
+                -
+                  - arn:aws:iam::{{ AccountInfo.AccountID }}:role/
+                  -
+                    Ref: MasterIAMRole
+        Version: '2012-10-17'
+      Path: /
+      Policies:
+      - PolicyDocument:
+          Statement:
+            - {Action: 'autoscaling:Describe*', Effect: Allow, Resource: '*'}
+            - {Action: 'autoscaling:CompleteLifecycleAction', Effect: Allow, Resource: '*'}
+            - {Action: 'sts:AssumeRole', Effect: Allow, Resource: '*'}
+          Version: '2012-10-17'
+        PolicyName: root
+Outputs:
+  MasterAutoscalingLifecycleHook:
+    Value:
+      Ref: MasterAutoscalingLifecycleHook
+  WorkerAutoscalingLifecycleHook:
+    Value:
+      Ref: WorkerAutoscalingLifecycleHook